--- conflicted
+++ resolved
@@ -398,17 +398,13 @@
 
 	auto texture1 = std::make_shared<Graphics::OsgTexture2d>();
 	std::string filename;
-<<<<<<< HEAD
-	ASSERT_TRUE(Runtime::getApplicationData()->tryFindFile("OsgScreenSpaceQuadRenderTests/CheckerBoard.png",
-														   &filename));
-	texture1->loadImage(filename);
-
-
-	auto texture2 = std::make_shared<Graphics::OsgTexture2d>();
-=======
->>>>>>> e8940d79
 	ASSERT_TRUE(Runtime::getApplicationData()->tryFindFile("Textures/checkered.png", &filename));
 	texture1->loadImage(filename);
+
+
+	auto texture2 = std::make_shared<Graphics::OsgTexture2d>();
+	ASSERT_TRUE(Runtime::getApplicationData()->tryFindFile("Textures/checkered.png", &filename));
+	texture2->loadImage(filename);
 
 	// Material
 	auto material = Graphics::buildMaterial("Shaders/gauss_blur_horizontal.vert",
@@ -452,71 +448,6 @@
 	run();
 }
 
-TEST_F(OsgProgramRenderTests, TwoSided)
-{
-	using SurgSim::Math::Vector2d;
-
-	// ShadowMap placeholder
-	auto material = std::make_shared<Graphics::OsgMaterial>("placeholder");
-	Blocks::enable2DTexture(material, "shadowMap", Graphics::SHADOW_TEXTURE_UNIT, "Textures/black.png");
-	viewElement->addComponent(material);
-	viewElement->getCamera()->setMaterial(material);
-
-	auto element = std::make_shared<Framework::BasicSceneElement>("Graphics");
-	auto rep = std::make_shared<Graphics::OsgMeshRepresentation>("Mesh");
-
-	auto mesh = rep->getMesh();
-
-	auto vertex = Mesh::VertexType();
-	vertex.position = Vector3d(-1.0, -1.0, 0.0);
-	vertex.data.texture = Vector2d(0.0, 0.0);
-	mesh->addVertex(vertex);
-	vertex.position = Vector3d(-1.0, 1.0, 0.0);
-	vertex.data.texture = Vector2d(0.0, 1.0);
-	mesh->addVertex(vertex);
-	vertex.position = Vector3d(1.0, -1.0, 0.0);
-	vertex.data.texture = Vector2d(1.0, 0.0);
-	mesh->addVertex(vertex);
-	vertex.position = Vector3d(1.0, 1.0, 0.0);
-	vertex.data.texture = Vector2d(1.0, 1.0);
-	mesh->addVertex(vertex);
-
-	{
-		Mesh::TriangleType::IdType ids = {{3, 1, 0}};
-		mesh->addTriangle(Mesh::TriangleType(ids));
-	}
-	{
-		Mesh::TriangleType::IdType ids = {{0, 2, 3}};
-		mesh->addTriangle(Mesh::TriangleType(ids));
-	}
-	mesh->dirty();
-	element->addComponent(rep);
-
-	auto axes = std::make_shared<Graphics::OsgAxesRepresentation>("Axes");
-	element->addComponent(axes);
-
-	material = Graphics::buildMaterial("Shaders/ds_mapping_material.vert",
-									   "Shaders/ds_mapping_material_twosided.frag");
-
-	material->addUniform("vec4", "specularColor");
-	material->setValue("specularColor", Math::Vector4f(1.0, 1.0, 1.0, 1.0));
-
-	material->addUniform("vec4", "diffuseColor");
-	material->setValue("diffuseColor", Math::Vector4f(0.8, 0.8, 0.8, 1.0));
-
-	material->addUniform("float", "shininess");
-	material->setValue("shininess", 10.0f);
-
-	Blocks::enable2DTexture(material, "diffuseMap", Graphics::DIFFUSE_TEXTURE_UNIT, "Textures/checkered.png", false);
-
-	element->addComponent(material);
-
-	scene->addSceneElement(element);
-	rep->setMaterial(material);
-
-	run();
-}
-
 };  // namespace Graphics
 
 };  // namespace SurgSim