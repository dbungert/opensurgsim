// This file is a part of the OpenSurgSim project.
// Copyright 2013, SimQuest Solutions Inc.
//
// Licensed under the Apache License, Version 2.0 (the "License");
// you may not use this file except in compliance with the License.
// You may obtain a copy of the License at
//
//     http://www.apache.org/licenses/LICENSE-2.0
//
// Unless required by applicable law or agreed to in writing, software
// distributed under the License is distributed on an "AS IS" BASIS,
// WITHOUT WARRANTIES OR CONDITIONS OF ANY KIND, either express or implied.
// See the License for the specific language governing permissions and
// limitations under the License.

/// Render Tests for the OsgOctreeRepresentation class.

#include "SurgSim/DataStructures/EmptyData.h"
#include "SurgSim/DataStructures/OctreeNode.h"
#include "SurgSim/Graphics/OctreeRepresentation.h"
#include "SurgSim/Graphics/OsgOctreeRepresentation.h"
#include "SurgSim/Graphics/RenderTests/RenderTest.h"
#include "SurgSim/Math/OctreeShape.h"
#include "SurgSim/Math/Quaternion.h"
#include "SurgSim/Math/RigidTransform.h"
#include "SurgSim/Math/Vector.h"

using SurgSim::Graphics::OsgOctreeRepresentation;
using SurgSim::Graphics::OctreeRepresentation;
using SurgSim::Math::OctreeShape;
using SurgSim::Math::Vector3d;
using SurgSim::Math::makeRigidTransform;
using SurgSim::Math::makeRotationQuaternion;

struct OsgOctreeRepresentationRenderTests : public SurgSim::Graphics::RenderTest
{
};

// An Octree(Node) is traversed in following order (the 2nd OctreeNode, i.e. OctreeNode with "1" is now shown):
/*
				________
			   /3  /  7/|
			  /-------/ |
			 /2__/_6_/| |
			|   |   | |/|
			|___|___|/|5|
			|   |   | |/
			|0__|__4|/
*/
TEST_F(OsgOctreeRepresentationRenderTests, OctreeSubdivide)
{
	SurgSim::DataStructures::EmptyData emptyData;

	SurgSim::Math::OctreeShape::NodeType::AxisAlignedBoundingBox boundingBox;
<<<<<<< HEAD
	boundingBox.min() = Vector3d::Ones() * -2.0;
	boundingBox.max() = Vector3d::Ones() * 2.0;

	std::array<Vector3d, 8> secondLevelPositions = {{
			Vector3d(-1.0, -1.0, -1.0),
			Vector3d(1.0, -1.0, -1.0),
			Vector3d(-1.0,  1.0, -1.0),
			Vector3d(1.0,  1.0, -1.0),
			Vector3d(-1.0, -1.0,  1.0),
			Vector3d(1.0, -1.0,  1.0),
			Vector3d(-1.0,  1.0,  1.0),
			Vector3d(1.0,  1.0,  1.0)
		}
	};
=======
	boundingBox.min() = Vector3d::Ones() * -0.2;
	boundingBox.max() = Vector3d::Ones() * 0.2;

	std::array<Vector3d, 8> secondLevelPositions = {{ Vector3d(-0.1, -0.1, -0.1),
													  Vector3d( 0.1, -0.1, -0.1),
													  Vector3d(-0.1,  0.1, -0.1),
													  Vector3d( 0.1,  0.1, -0.1),
													  Vector3d(-0.1, -0.1,  0.1),
													  Vector3d( 0.1, -0.1,  0.1),
													  Vector3d(-0.1,  0.1,  0.1),
													  Vector3d( 0.1,  0.1,  0.1)
												   }};
>>>>>>> 585f5928
	auto octree = std::make_shared<OctreeShape::NodeType>(boundingBox);
	octree->addData(secondLevelPositions[0], emptyData, 2);
	octree->addData(secondLevelPositions[1], emptyData, 2);
	octree->addData(secondLevelPositions[3], emptyData, 2);
	octree->addData(secondLevelPositions[7], emptyData, 2);
	octree->addData(Vector3d(0.2, 0.2, 0.01), emptyData, 3);
	octree->addData(Vector3d(-0.2, -0.2, 0.2), emptyData, 3);
	octree->addData(Vector3d(0.01, 0.01, 0.11), emptyData, 3);
	octree->addData(Vector3d(0.01, 0.01, 0.11), emptyData, 4);

	OctreeShape octreeShape;
	octreeShape.setRootNode(octree);

	auto octreeRepresentation = std::make_shared<OsgOctreeRepresentation>("Octree Representation");
	octreeRepresentation->setLocalPose(makeRigidTransform(
<<<<<<< HEAD
										   makeRotationQuaternion(M_PI_4, Vector3d(1.0, 1.0, 1.0)),
										   Vector3d(0.0, 0.0, -20.0))
									  );
=======
											makeRotationQuaternion(M_PI_4, Vector3d(1.0, 1.0, 1.0)),
											Vector3d(0.0, 0.0, -1.0))
										);
>>>>>>> 585f5928
	viewElement->addComponent(octreeRepresentation);
	octreeRepresentation->setOctree(octreeShape);

	// Path to a leaf node
	SurgSim::DataStructures::OctreePath path0;
	path0.push_back(2);

	// Path to a leaf node
	SurgSim::DataStructures::OctreePath path1;
	path1.push_back(7);
	path1.push_back(3);

	// Path to a internal OctreeNode
	SurgSim::DataStructures::OctreePath path2;
	path2.push_back(4);

	SurgSim::DataStructures::OctreePath invalidPath;
	invalidPath.push_back(0);
	invalidPath.push_back(1);

	/// Run the thread
	runtime->start();
	EXPECT_TRUE(graphicsManager->isInitialized());
	EXPECT_TRUE(viewElement->isInitialized());
	boost::this_thread::sleep(boost::posix_time::milliseconds(2000));

	octreeRepresentation->setNodeVisible(path0, true);
	boost::this_thread::sleep(boost::posix_time::milliseconds(2000));

	octreeRepresentation->setNodeVisible(path1, false);
	boost::this_thread::sleep(boost::posix_time::milliseconds(2000));

	octreeRepresentation->setNodeVisible(path2, false);
	boost::this_thread::sleep(boost::posix_time::milliseconds(2000));

	EXPECT_ANY_THROW(octreeRepresentation->setNodeVisible(invalidPath, true));
}<|MERGE_RESOLUTION|>--- conflicted
+++ resolved
@@ -17,13 +17,13 @@
 
 #include "SurgSim/DataStructures/EmptyData.h"
 #include "SurgSim/DataStructures/OctreeNode.h"
+#include "SurgSim/Graphics/RenderTests/RenderTest.h"
 #include "SurgSim/Graphics/OctreeRepresentation.h"
 #include "SurgSim/Graphics/OsgOctreeRepresentation.h"
-#include "SurgSim/Graphics/RenderTests/RenderTest.h"
 #include "SurgSim/Math/OctreeShape.h"
 #include "SurgSim/Math/Quaternion.h"
+#include "SurgSim/Math/Vector.h"
 #include "SurgSim/Math/RigidTransform.h"
-#include "SurgSim/Math/Vector.h"
 
 using SurgSim::Graphics::OsgOctreeRepresentation;
 using SurgSim::Graphics::OctreeRepresentation;
@@ -52,22 +52,6 @@
 	SurgSim::DataStructures::EmptyData emptyData;
 
 	SurgSim::Math::OctreeShape::NodeType::AxisAlignedBoundingBox boundingBox;
-<<<<<<< HEAD
-	boundingBox.min() = Vector3d::Ones() * -2.0;
-	boundingBox.max() = Vector3d::Ones() * 2.0;
-
-	std::array<Vector3d, 8> secondLevelPositions = {{
-			Vector3d(-1.0, -1.0, -1.0),
-			Vector3d(1.0, -1.0, -1.0),
-			Vector3d(-1.0,  1.0, -1.0),
-			Vector3d(1.0,  1.0, -1.0),
-			Vector3d(-1.0, -1.0,  1.0),
-			Vector3d(1.0, -1.0,  1.0),
-			Vector3d(-1.0,  1.0,  1.0),
-			Vector3d(1.0,  1.0,  1.0)
-		}
-	};
-=======
 	boundingBox.min() = Vector3d::Ones() * -0.2;
 	boundingBox.max() = Vector3d::Ones() * 0.2;
 
@@ -80,7 +64,6 @@
 													  Vector3d(-0.1,  0.1,  0.1),
 													  Vector3d( 0.1,  0.1,  0.1)
 												   }};
->>>>>>> 585f5928
 	auto octree = std::make_shared<OctreeShape::NodeType>(boundingBox);
 	octree->addData(secondLevelPositions[0], emptyData, 2);
 	octree->addData(secondLevelPositions[1], emptyData, 2);
@@ -96,15 +79,9 @@
 
 	auto octreeRepresentation = std::make_shared<OsgOctreeRepresentation>("Octree Representation");
 	octreeRepresentation->setLocalPose(makeRigidTransform(
-<<<<<<< HEAD
-										   makeRotationQuaternion(M_PI_4, Vector3d(1.0, 1.0, 1.0)),
-										   Vector3d(0.0, 0.0, -20.0))
-									  );
-=======
 											makeRotationQuaternion(M_PI_4, Vector3d(1.0, 1.0, 1.0)),
 											Vector3d(0.0, 0.0, -1.0))
 										);
->>>>>>> 585f5928
 	viewElement->addComponent(octreeRepresentation);
 	octreeRepresentation->setOctree(octreeShape);
 
