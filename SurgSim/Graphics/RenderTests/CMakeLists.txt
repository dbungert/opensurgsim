--- conflicted
+++ resolved
@@ -14,10 +14,7 @@
 # limitations under the License.
 
 include_directories (
-<<<<<<< HEAD
-=======
 	${gtest_SOURCE_DIR}/include
->>>>>>> 3fcb6db5
 )
 
 set(UNIT_TEST_SOURCES
@@ -58,16 +55,6 @@
 	"${CMAKE_CURRENT_BINARY_DIR}/config.txt"
 )
 
-<<<<<<< HEAD
-# The unit tests will be built whenever the library is built, but
-# running them at build time requires a window system and is disabled by
-# default.
-option(SURGSIM_TESTS_RUN_GRAPHICS_RENDER
-	"Run the rendering tests as part of unit tests (Requires a running window system)"
-	OFF)
-surgsim_add_unit_tests(SurgSimGraphicsRenderTest
-	RUN ${SURGSIM_TESTS_RUN_GRAPHICS_RENDER})
-=======
 set(LIBS
 	SurgSimFramework
 	SurgSimGraphics
@@ -81,6 +68,5 @@
 )
 
 surgsim_add_unit_tests(SurgSimGraphicsRenderTest)
->>>>>>> 3fcb6db5
 
 set_target_properties(SurgSimGraphicsRenderTest PROPERTIES FOLDER "Graphics")