--- conflicted
+++ resolved
@@ -59,22 +59,6 @@
 	/// Executes the initialize operation.
 	/// \return	true if it succeeds, false if it fails.
 	virtual bool doInitialize() override;
-
-<<<<<<< HEAD
-	/// Sets a view.
-	/// \note HS-2013-nov-11 this is currently necessary for the debug quads to work, this is only a workaround and
-	/// 	  should go away when we have a different way to get to the current view
-	/// \param	view	The view.
-	void setView(std::shared_ptr<View> view);
-
-	/// Gets the view.
-	/// \return	The view.
-	std::shared_ptr<View> getView();
-=======
-	/// Executes the wake up operation.
-	/// \return	true if it succeeds, false if it fails.
-	virtual bool doWakeUp() override;
->>>>>>> db57bcef
 
 	/// Sets render target for the camera, this abstracts the textures that are being used for rendering into.
 	/// \param	target	The rendertarget structure.
