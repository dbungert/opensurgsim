// This file is a part of the OpenSurgSim project.
// Copyright 2013, SimQuest Solutions Inc.
//
// Licensed under the Apache License, Version 2.0 (the "License");
// you may not use this file except in compliance with the License.
// You may obtain a copy of the License at
//
//     http://www.apache.org/licenses/LICENSE-2.0
//
// Unless required by applicable law or agreed to in writing, software
// distributed under the License is distributed on an "AS IS" BASIS,
// WITHOUT WARRANTIES OR CONDITIONS OF ANY KIND, either express or implied.
// See the License for the specific language governing permissions and
// limitations under the License.

#include <memory>

#include "SurgSim/Graphics/OsgScreenSpaceQuadRepresentation.h"
#include "SurgSim/Graphics/OsgRigidTransformConversions.h"
#include "SurgSim/Graphics/View.h"
#include "SurgSim/Graphics/OsgUniform.h"
#include "SurgSim/Graphics/OsgUniformBase.h"
#include "SurgSim/Graphics/OsgMaterial.h"
#include "SurgSim/Graphics/Texture2d.h"
#include "SurgSim/Graphics/TextureRectangle.h"

#include <osg/Array>
#include <osg/Geode>
#include <osg/Geometry>
#include <osg/MatrixTransform>
#include <osg/PositionAttitudeTransform>
#include <osg/Projection>
#include <osg/StateAttribute>
#include <osg/Switch>

namespace SurgSim
{
namespace Graphics
{

OsgScreenSpaceQuadRepresentation::OsgScreenSpaceQuadRepresentation(const std::string& name) :
	Representation(name),
	OsgRepresentation(name),
	ScreenSpaceQuadRepresentation(name),
	m_scale(1.0, 1.0, 1.0)
{
	m_switch = new osg::Switch;
	m_switch->setName(name + " Switch");

	m_transform = new osg::PositionAttitudeTransform();
	m_transform->setName(name + " Transform");

	m_geode = new osg::Geode;

	// Make the quad
	float depth = 0.0;
	m_geometry = osg::createTexturedQuadGeometry(
					 osg::Vec3(0.0, 0.0, depth),
					 osg::Vec3(1.0, 0.0, depth),
					 osg::Vec3(0.0, 1.0, depth));

	osg::Vec4Array* colors = new osg::Vec4Array;
	colors->push_back(osg::Vec4(1.0f, 1.0f, 1.0f, 1.0f));
	m_geometry->setColorArray(colors);
	m_geometry->setColorBinding(osg::Geometry::BIND_OVERALL);

	m_geometry->addPrimitiveSet(new osg::DrawArrays(GL_QUADS, 0, 4));

	m_geode->addDrawable(m_geometry);

	m_transform->setReferenceFrame(osg::Transform::ABSOLUTE_RF);
	m_transform->setCullingActive(false);
	m_transform->addChild(m_geode);

	m_switch->addChild(m_transform);

	removeGroupReference(Representation::DefaultGroupName);
	addGroupReference(Representation::DefaultHudGroupName);
}

OsgScreenSpaceQuadRepresentation::~OsgScreenSpaceQuadRepresentation()
{

}

void OsgScreenSpaceQuadRepresentation::setSize(double width, double height)
{
	m_scale.x() = width;
	m_scale.y() = height;
	m_transform->setScale(m_scale);
}

void OsgScreenSpaceQuadRepresentation::getSize(double* width, double* height) const
{
	SURGSIM_ASSERT(width != nullptr && height  != nullptr) << "Cannot use a nullptr as an output parameter";
	*width = m_scale.x();
	*height = m_scale.y();
}

bool OsgScreenSpaceQuadRepresentation::setTexture(std::shared_ptr<Texture> texture)
{
	SURGSIM_ASSERT(texture != nullptr) << "Null texture passed to setTexture";
	std::shared_ptr<OsgTexture2d> osgTexture2d = std::dynamic_pointer_cast<OsgTexture2d>(texture);
	if (osgTexture2d != nullptr)
	{
		return setTexture(osgTexture2d);
	}

	std::shared_ptr<OsgTextureRectangle> osgTextureRectangle = std::dynamic_pointer_cast<OsgTextureRectangle>(texture);
	if (osgTextureRectangle != nullptr)
	{
		return setTexture(osgTextureRectangle);
	}

	return false;

}

bool OsgScreenSpaceQuadRepresentation::setTexture(std::shared_ptr<OsgTexture2d> osgTexture)
{
	bool result = false;
	auto newUniform = std::make_shared<OsgUniform<std::shared_ptr<OsgTexture2d>>>("diffuseMap");
	newUniform->set(osgTexture);
	if (replaceUniform("diffuseMap", newUniform))
	{
		setTextureCoordinates(0.0, 0.0, 1.0, 1.0);
		result = true;
	}
	return result;
}

bool OsgScreenSpaceQuadRepresentation::setTexture(std::shared_ptr<OsgTextureRectangle> osgTexture)
{
	bool result = false;
	auto newUniform = std::make_shared<OsgUniform<std::shared_ptr<OsgTextureRectangle>>>("diffuseMap");
	newUniform->set(osgTexture);
	if (replaceUniform("diffuseMap", newUniform))
	{
		int width, height;
		osgTexture->getSize(&width, &height);
		setTextureCoordinates(0.0, 0.0, static_cast<float>(width), static_cast<float>(height));
		result = true;
	}
	return result;
}



bool OsgScreenSpaceQuadRepresentation::replaceUniform(const std::string& name, std::shared_ptr<UniformBase> newUniform)
{
	std::shared_ptr<OsgMaterial> material = std::dynamic_pointer_cast<OsgMaterial>(getMaterial());
	if (material == nullptr)
	{
		material = std::make_shared<OsgMaterial>();
		setMaterial(material);
	}

	std::shared_ptr<UniformBase> oldUniform = material->getUniform(name);

	if (oldUniform != nullptr)
	{
		material->removeUniform(oldUniform);
	}

	bool result = material->addUniform(newUniform);

	// if the add failed try to add the old one back on but report failure
	if (! result && oldUniform != nullptr)
	{
		material->addUniform(oldUniform);
	}

	return result;
}

void OsgScreenSpaceQuadRepresentation::setTextureCoordinates(float left, float bottom, float right, float top)
{
	osg::Vec2Array* tcoords = new osg::Vec2Array(4);
	(*tcoords)[0].set(left, top);
	(*tcoords)[1].set(left, bottom);
	(*tcoords)[2].set(right, bottom);
	(*tcoords)[3].set(right, top);
	m_geometry->setTexCoordArray(0, tcoords);
}

void OsgScreenSpaceQuadRepresentation::setLocation(double x, double y)
{
	SurgSim::Math::RigidTransform3d transform =
<<<<<<< HEAD
		SurgSim::Math::makeRigidTransform(SurgSim::Math::Quaterniond::Identity(), SurgSim::Math::Vector3d(x,y,0));
	setLocalPose(transform);
=======
		SurgSim::Math::makeRigidTransform(SurgSim::Math::Quaterniond::Identity(), SurgSim::Math::Vector3d(x, y, 0));
	setPose(transform);
>>>>>>> 6252a802
}

void OsgScreenSpaceQuadRepresentation::getLocation(double* x, double* y)
{
<<<<<<< HEAD
	SURGSIM_ASSERT( x !=  nullptr && y != nullptr) << "Cannot use a nulptr as an output paramter.";
	SurgSim::Math::Vector3d position = getLocalPose().translation();
=======
	SURGSIM_ASSERT(x !=  nullptr && y != nullptr) << "Cannot use a nulptr as an output paramter.";
	SurgSim::Math::Vector3d position = getPose().translation();
>>>>>>> 6252a802
	*x = position.x();
	*y = position.y();
}


void OsgScreenSpaceQuadRepresentation::doUpdate(double dt)
{
	m_transform->setAttitude(osg::Quat(0.0, 0.0, 0.0, 1.0));
}

}; // Graphics
}; // SurgSim<|MERGE_RESOLUTION|>--- conflicted
+++ resolved
@@ -186,24 +186,16 @@
 void OsgScreenSpaceQuadRepresentation::setLocation(double x, double y)
 {
 	SurgSim::Math::RigidTransform3d transform =
-<<<<<<< HEAD
-		SurgSim::Math::makeRigidTransform(SurgSim::Math::Quaterniond::Identity(), SurgSim::Math::Vector3d(x,y,0));
+
+		SurgSim::Math::makeRigidTransform(SurgSim::Math::Quaterniond::Identity(), SurgSim::Math::Vector3d(x, y, 0));
 	setLocalPose(transform);
-=======
-		SurgSim::Math::makeRigidTransform(SurgSim::Math::Quaterniond::Identity(), SurgSim::Math::Vector3d(x, y, 0));
-	setPose(transform);
->>>>>>> 6252a802
 }
 
 void OsgScreenSpaceQuadRepresentation::getLocation(double* x, double* y)
 {
-<<<<<<< HEAD
-	SURGSIM_ASSERT( x !=  nullptr && y != nullptr) << "Cannot use a nulptr as an output paramter.";
+	SURGSIM_ASSERT(x !=  nullptr && y != nullptr) << "Cannot use a nulptr as an output paramter.";
 	SurgSim::Math::Vector3d position = getLocalPose().translation();
-=======
-	SURGSIM_ASSERT(x !=  nullptr && y != nullptr) << "Cannot use a nulptr as an output paramter.";
-	SurgSim::Math::Vector3d position = getPose().translation();
->>>>>>> 6252a802
+
 	*x = position.x();
 	*y = position.y();
 }
