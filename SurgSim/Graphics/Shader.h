--- conflicted
+++ resolved
@@ -15,11 +15,8 @@
 
 #ifndef SURGSIM_GRAPHICS_SHADER_H
 #define SURGSIM_GRAPHICS_SHADER_H
-<<<<<<< HEAD
-=======
 
 #include <string>
->>>>>>> 92a2a876
 
 namespace SurgSim
 {
