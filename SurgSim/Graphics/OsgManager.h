--- conflicted
+++ resolved
@@ -84,12 +84,6 @@
 	/// Sets the default group
 	/// Any Representation or Group added will be added to the default Group.
 	virtual bool setDefaultGroup(std::shared_ptr<OsgGroup> group);
-<<<<<<< HEAD
-	/// Returns the default group
-	/// Any Representation or Group added will be added to the default Group.
-	std::shared_ptr<OsgGroup> getDefaultGroup() const;
-=======
->>>>>>> f5a32ff8
 
 	/// Adds an representation to the manager
 	/// \param	representation	The representation to be added.
@@ -131,33 +125,10 @@
 		return m_viewer;
 	}
 
-<<<<<<< HEAD
-protected:
-	/// Performs an update for a single timestep
-	/// \param	dt	The time in seconds of the preceding timestep.
-	virtual bool doUpdate(double dt);
-
-	/// Initializes the manager
-	/// \return True if it succeeds, false if it fails
-	/// \post	The default camera component is in the list of managed representations.
-	/// \post	The default group component is in the list of managed groups.
-	virtual bool doInitialize();
-
-	/// Starts up the manager after all threads have initialized
-	/// \return True if it succeeds, false if it fails
-	virtual bool doStartUp();
-
-private:
 	/// Prepares the manager for its execution to be stopped
 	/// \note	Called from this thread before joined
 	void doBeforeStop();
 
-=======
-	/// Prepares the manager for its execution to be stopped
-	/// \note	Called from this thread before joined
-	void doBeforeStop();
-
->>>>>>> f5a32ff8
 	/// OSG CompositeViewer to manage and render the individual views
 	osg::ref_ptr<osgViewer::CompositeViewer> m_viewer;
 
