--- conflicted
+++ resolved
@@ -92,10 +92,6 @@
 
 	/// Sets RenderTarget for the current camera, enables the camera to render to off-screen textures.
 	/// \param	renderTarget	The render target.
-<<<<<<< HEAD
-	/// \return true if sucessful
-=======
->>>>>>> a8e81ace
 	virtual bool setRenderTarget(std::shared_ptr<RenderTarget> renderTarget) = 0;
 
 	/// Gets RenderTarget that is currently being used by the camera.
