// This file is a part of the OpenSurgSim project.
// Copyright 2013, SimQuest Solutions Inc.
//
// Licensed under the Apache License, Version 2.0 (the "License");
// you may not use this file except in compliance with the License.
// You may obtain a copy of the License at
//
//     http://www.apache.org/licenses/LICENSE-2.0
//
// Unless required by applicable law or agreed to in writing, software
// distributed under the License is distributed on an "AS IS" BASIS,
// WITHOUT WARRANTIES OR CONDITIONS OF ANY KIND, either express or implied.
// See the License for the specific language governing permissions and
// limitations under the License.

#ifndef SURGSIM_GRAPHICS_CAMERA_H
#define SURGSIM_GRAPHICS_CAMERA_H

#include "SurgSim/Graphics/Representation.h"

#include "SurgSim/Math/Matrix.h"
#include "SurgSim/Math/Vector.h"

#include <array>

namespace SurgSim
{

namespace Graphics
{

class Group;
class Texture;
class RenderTarget;

/// Base graphics camera class, which defines the basic interface for all graphics cameras.
///
/// A Graphics::Camera provides the viewpoint to visualize the Graphics::Group assigned to it.
///
/// To disable a camera: setLocalActive(false). To re-enable, setLocalActive(true).
/// A disabled (invisible) camera does not produce an image.
///
/// Graphics::Camera is used with Graphics::View to provide the visualization of the virtual scene to the user.
/// Cameras refer to a group that contain all the elements that they render, they may also parts of other group that
/// determine whether they are rendered.
/// It should provide the following Uniforms:
/// \code
/// uniform mat4 viewMatrix;
/// uniform mat4 inverseViewMatrix;
/// \endcode
class Camera : public virtual Representation
{
public:

	enum RenderOrder
	{
		RENDER_ORDER_PRE_RENDER = 0,
		RENDER_ORDER_IN_ORDER,
		RENDER_ORDER_POST_RENDER,
		RENDER_ORDER_COUNT
	};

	/// Constructor
	/// \param	name	Name of the camera
	explicit Camera(const std::string& name);

	/// Set the group reference that this camera wants to use as the group for rendering. Objects that, reference
	/// the same group will be rendered by this camera. The manager will do the actual creation of the group.
	/// \param name Name of the group to be used for rendering
	void setRenderGroupReference(const std::string& name);

	/// Gets the name of the rendergroup used for rendering
	/// \return The name of the group to be used for rendering
	std::string getRenderGroupReference() const;

	/// Sets the group of representations that will be seen by this camera.
	/// Only the representations in this group will be rendered when this camera's view is rendered.
	/// \note The camera can not be part of the group that it is rendering
	/// \param	group	Group of representations
	/// \return	True if it succeeded, false if it failed
	virtual bool setRenderGroup(std::shared_ptr<Group> group);

	/// Gets the group of representations that will be seen by this camera.
	/// Only the representations in this group will be rendered when this camera's view is rendered.
	/// \return	Group of representations
	std::shared_ptr<Group> getRenderGroup() const;

	/// Gets the view matrix of the camera
	/// \return	View matrix
	virtual SurgSim::Math::Matrix44d getViewMatrix() const = 0;

	/// Gets the inverse view matrix of the camera
	/// \return	Inverse view matrix
	virtual SurgSim::Math::Matrix44d getInverseViewMatrix() const = 0;

	/// Sets the projection matrix of the camera
	/// \param	matrix	Projection matrix
	virtual void setProjectionMatrix(const SurgSim::Math::Matrix44d& matrix) = 0;

<<<<<<< HEAD
=======
	/// Sets the viewport size for this camera
	/// \param x,y location of the viewport in screen space
	/// \param width, height size of the viewport in screen space
	virtual void setViewport(int x, int y, int width, int height) = 0;

	/// collect the viewport values
	/// \param x,y,width,height [out] non-nullptr parameters to write the viewport parameters
	virtual void getViewport(int* x, int* y, int* width, int* height) const  = 0;


>>>>>>> d842b4ad
	/// Set the projection matrix with the appropriate  perspective projection parameters
	/// \param fovy Field of view along the y-axis
	/// \param aspect Aspect ration between y and x axis in the viewport
	/// \param near, far near and far clipping planes
	virtual void setPerspectiveProjection(double fovy, double aspect, double near, double far) = 0;

	/// Set the projection matrix with the appropriate orthogonal projection parameters
	/// \param left, right left and right bounds of the view volume
	/// \param bottom, top bottom and top bounds of the view volume
	/// \param near, far near and far bounds of the view volume
	virtual void setOrthogonalProjection(
		double left, double right,
		double bottom, double top,
		double near, double far) = 0;

	/// Gets the projection matrix of the camera
	/// \return	Projection matrix
	virtual const SurgSim::Math::Matrix44d& getProjectionMatrix() const = 0;

	/// Sets RenderTarget for the current camera, enables the camera to render to off-screen textures.
	/// \param	renderTarget	The render target.
	virtual bool setRenderTarget(std::shared_ptr<RenderTarget> renderTarget) = 0;

	/// Gets RenderTarget that is currently being used by the camera.
	/// \return	The RenderTarget.
	virtual std::shared_ptr<RenderTarget> getRenderTarget() const = 0;

	/// Determine when this camera will render. The main camera will render at (RENDER_ORDER_IN_ORDER,0)
	/// In general all preprocessing should be done in RENDER_ORDER_PRE_ORDER, HUD Displaying usually
	/// at RENDER_ORDER_POST_ORDER
	/// \param order The phase of rendering.
	/// \param value The index within the phase, the order between two cameras of the same phase and index is not
	/// 			 determined.
	virtual void setRenderOrder(RenderOrder order, int value) = 0;

	bool addGroupReference(const std::string& name) override;

	/// Sets a value for the ambient lighting term, this can add light to the scene when there is no lighting
	/// \param color value for the light that should get added to the scene
	virtual void setAmbientColor(const SurgSim::Math::Vector4d& color) = 0;

	/// \return the ambient light that gets added to the scene
	virtual SurgSim::Math::Vector4d getAmbientColor() = 0;


private:

<<<<<<< HEAD
	void setPerspectiveProjection(std::array<double, 4> val);

	void setOrthogonalProjection(std::array<double, 6> val);
=======
	void setPerspectiveProjection(const std::array<double, 4>& val);

	void setOrthogonalProjection(const std::array<double, 6>& val);

	void setViewport(std::array<int, 4> val);

	std::array<int, 4> getViewport() const;

>>>>>>> d842b4ad

	bool doInitialize() override;

	/// Group of representations that this camera sees
	/// Only the representations in this group will be rendered when this camera's view is rendered.
	std::shared_ptr<Group> m_group;

	/// The name of the group that the camera wants to use for rendering, the graphics manager will actually assign
	/// this group
	std::string m_renderGroupReference;
};

};  // namespace Graphics

};  // namespace SurgSim

#endif  // SURGSIM_GRAPHICS_CAMERA_H<|MERGE_RESOLUTION|>--- conflicted
+++ resolved
@@ -97,8 +97,6 @@
 	/// \param	matrix	Projection matrix
 	virtual void setProjectionMatrix(const SurgSim::Math::Matrix44d& matrix) = 0;
 
-<<<<<<< HEAD
-=======
 	/// Sets the viewport size for this camera
 	/// \param x,y location of the viewport in screen space
 	/// \param width, height size of the viewport in screen space
@@ -109,7 +107,6 @@
 	virtual void getViewport(int* x, int* y, int* width, int* height) const  = 0;
 
 
->>>>>>> d842b4ad
 	/// Set the projection matrix with the appropriate  perspective projection parameters
 	/// \param fovy Field of view along the y-axis
 	/// \param aspect Aspect ration between y and x axis in the viewport
@@ -157,11 +154,6 @@
 
 private:
 
-<<<<<<< HEAD
-	void setPerspectiveProjection(std::array<double, 4> val);
-
-	void setOrthogonalProjection(std::array<double, 6> val);
-=======
 	void setPerspectiveProjection(const std::array<double, 4>& val);
 
 	void setOrthogonalProjection(const std::array<double, 6>& val);
@@ -170,7 +162,6 @@
 
 	std::array<int, 4> getViewport() const;
 
->>>>>>> d842b4ad
 
 	bool doInitialize() override;
 
