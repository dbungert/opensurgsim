// This file is a part of the OpenSurgSim project.
// Copyright 2012-2013, SimQuest Solutions Inc.
//
// Licensed under the Apache License, Version 2.0 (the "License");
// you may not use this file except in compliance with the License.
// You may obtain a copy of the License at
//
//     http://www.apache.org/licenses/LICENSE-2.0
//
// Unless required by applicable law or agreed to in writing, software
// distributed under the License is distributed on an "AS IS" BASIS,
// WITHOUT WARRANTIES OR CONDITIONS OF ANY KIND, either express or implied.
// See the License for the specific language governing permissions and
// limitations under the License.

/// \file
/// Tests for the ViewElement class.

#include "SurgSim/Graphics/ViewElement.h"
#include "SurgSim/Graphics/UnitTests/MockObjects.h"

#include "SurgSim/Framework/Runtime.h"
#include "SurgSim/Framework/Scene.h"

#include <gtest/gtest.h>

using SurgSim::Framework::Runtime;
using SurgSim::Framework::Scene;

namespace SurgSim
{

namespace Graphics
{

/// Concrete ViewElement subclass for testing
class MockViewElement : public ViewElement
{
public:
<<<<<<< HEAD
	explicit MockViewElement(const std::string& name) : ViewElement(name, std::make_shared<MockView>(name + " View")),
		m_isInitialized(false)
=======
	explicit MockViewElement(const std::string& name) : ViewElement(name, std::make_shared<MockView>(name + " View"))
>>>>>>> db57bcef
	{
	}

	virtual std::shared_ptr<SurgSim::Input::CommonDevice> getKeyboardDevice() override
	{
		return nullptr;
	}

	virtual	void enableKeyboardDevice(bool val) override
	{
		return;
	}

	virtual std::shared_ptr<SurgSim::Input::CommonDevice> getMouseDevice() override
	{
<<<<<<< HEAD
		return m_isInitialized;
	}

private:
	/// Initialize the view element
	/// \post m_isInitialized is set to true
	virtual bool doInitialize()
	{
		if (ViewElement::doInitialize())
		{
			m_isInitialized = true;
			return true;
		}
		else
		{
			return false;
		}
	}

	/// Whether the view has been initialized
	bool m_isInitialized;
};

/// View class for testing adding a non-MockView
class NotMockView : public View
{
public:
	/// Constructor
	/// \param	name	Name of the view
	explicit NotMockView(const std::string& name) : View(name)
	{
	}

	/// Set the position of this view
	/// \param	x,y	Position on the screen (in pixels)
	virtual bool setPosition(int x, int y)
	{
		return true;
	}

	/// Get the position of this view
	/// \param[out]	x,y	Position on the screen (in pixels)
	virtual void getPosition(int* x, int* y) const
	{
		*x = 0;
		*y = 0;
=======
		return nullptr;
>>>>>>> db57bcef
	}

	virtual	void enableMouseDevice(bool val) override
	{
		return;
	}

};

TEST(ViewElementTests, InitTest)
{
	ASSERT_NO_THROW({std::shared_ptr<ViewElement> element = std::make_shared<MockViewElement>("test name");});
}

TEST(ViewElementTests, StartUpTest)
{
	auto runtime = std::make_shared<Runtime>();
	auto manager = std::make_shared<MockManager>();

	runtime->addManager(manager);
	EXPECT_EQ(0, manager->getNumUpdates());
	EXPECT_EQ(0.0, manager->getSumDt());

<<<<<<< HEAD
	std::shared_ptr<Scene> scene = runtime->getScene();
=======
	auto scene = std::make_shared<Scene>();
	runtime->setScene(scene);
>>>>>>> db57bcef

	/// Add a graphics component to the scene
	auto viewElement = std::make_shared<MockViewElement>("Testing MockViewElement");
	scene->addSceneElement(viewElement);

	/// Run the thread for a moment
	runtime->start();
	EXPECT_TRUE(manager->isInitialized());
	boost::this_thread::sleep(boost::posix_time::milliseconds(100));
	runtime->stop();

	/// Check that the view element was initialized and awoken
	EXPECT_TRUE(viewElement->isInitialized());
<<<<<<< HEAD
	EXPECT_TRUE(viewElement->getMockView()->isInitialized());
	EXPECT_TRUE(viewElement->getMockView()->isAwoken());
=======
	EXPECT_TRUE(viewElement->isAwake());
>>>>>>> db57bcef
}

TEST(ViewElementTests, ViewTest)
{
	std::shared_ptr<ViewElement> element = std::make_shared<MockViewElement>("Testing MockViewElement");

	/// Setting a MockView should succeed
	std::shared_ptr<View> mockView = std::make_shared<MockView>("Testing MockView");
	EXPECT_TRUE(element->setView(mockView));
	EXPECT_EQ(mockView, element->getView());
}

};  // namespace Graphics

};  // namespace SurgSim<|MERGE_RESOLUTION|>--- conflicted
+++ resolved
@@ -37,12 +37,8 @@
 class MockViewElement : public ViewElement
 {
 public:
-<<<<<<< HEAD
 	explicit MockViewElement(const std::string& name) : ViewElement(name, std::make_shared<MockView>(name + " View")),
 		m_isInitialized(false)
-=======
-	explicit MockViewElement(const std::string& name) : ViewElement(name, std::make_shared<MockView>(name + " View"))
->>>>>>> db57bcef
 	{
 	}
 
@@ -58,8 +54,7 @@
 
 	virtual std::shared_ptr<SurgSim::Input::CommonDevice> getMouseDevice() override
 	{
-<<<<<<< HEAD
-		return m_isInitialized;
+		return nullptr;
 	}
 
 private:
@@ -78,6 +73,7 @@
 		}
 	}
 
+	virtual	void enableMouseDevice(bool val) override
 	/// Whether the view has been initialized
 	bool m_isInitialized;
 };
@@ -89,28 +85,6 @@
 	/// Constructor
 	/// \param	name	Name of the view
 	explicit NotMockView(const std::string& name) : View(name)
-	{
-	}
-
-	/// Set the position of this view
-	/// \param	x,y	Position on the screen (in pixels)
-	virtual bool setPosition(int x, int y)
-	{
-		return true;
-	}
-
-	/// Get the position of this view
-	/// \param[out]	x,y	Position on the screen (in pixels)
-	virtual void getPosition(int* x, int* y) const
-	{
-		*x = 0;
-		*y = 0;
-=======
-		return nullptr;
->>>>>>> db57bcef
-	}
-
-	virtual	void enableMouseDevice(bool val) override
 	{
 		return;
 	}
@@ -131,12 +105,7 @@
 	EXPECT_EQ(0, manager->getNumUpdates());
 	EXPECT_EQ(0.0, manager->getSumDt());
 
-<<<<<<< HEAD
 	std::shared_ptr<Scene> scene = runtime->getScene();
-=======
-	auto scene = std::make_shared<Scene>();
-	runtime->setScene(scene);
->>>>>>> db57bcef
 
 	/// Add a graphics component to the scene
 	auto viewElement = std::make_shared<MockViewElement>("Testing MockViewElement");
@@ -150,12 +119,8 @@
 
 	/// Check that the view element was initialized and awoken
 	EXPECT_TRUE(viewElement->isInitialized());
-<<<<<<< HEAD
 	EXPECT_TRUE(viewElement->getMockView()->isInitialized());
 	EXPECT_TRUE(viewElement->getMockView()->isAwoken());
-=======
-	EXPECT_TRUE(viewElement->isAwake());
->>>>>>> db57bcef
 }
 
 TEST(ViewElementTests, ViewTest)
