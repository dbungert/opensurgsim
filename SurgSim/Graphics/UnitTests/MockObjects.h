// This file is a part of the OpenSurgSim project.
// Copyright 2012-2013, SimQuest Solutions Inc.
//
// Licensed under the Apache License, Version 2.0 (the "License");
// you may not use this file except in compliance with the License.
// You may obtain a copy of the License at
//
//     http://www.apache.org/licenses/LICENSE-2.0
//
// Unless required by applicable law or agreed to in writing, software
// distributed under the License is distributed on an "AS IS" BASIS,
// WITHOUT WARRANTIES OR CONDITIONS OF ANY KIND, either express or implied.
// See the License for the specific language governing permissions and
// limitations under the License.

#ifndef SURGSIM_GRAPHICS_UNITTESTS_MOCKOBJECTS_H
#define SURGSIM_GRAPHICS_UNITTESTS_MOCKOBJECTS_H

#include "SurgSim/Math/Vector.h"
#include "SurgSim/Graphics/Camera.h"
#include "SurgSim/Graphics/Group.h"
#include "SurgSim/Graphics/Manager.h"
#include "SurgSim/Graphics/Material.h"
#include "SurgSim/Graphics/RenderTarget.h"
#include "SurgSim/Graphics/Representation.h"
#include "SurgSim/Graphics/Shader.h"
#include "SurgSim/Graphics/UniformBase.h"
#include "SurgSim/Graphics/View.h"
#include "SurgSim/Graphics/ViewElement.h"
#include "SurgSim/Graphics/Texture.h"

class MockGroup : public SurgSim::Graphics::Group
{
public:
	/// Constructor. The group is initially empty.
	/// \param	name	Name of the group
	explicit MockGroup(const std::string& name) : SurgSim::Graphics::Group(name)
	{
	}

	/// Sets whether the group is currently visible
	/// \param	visible	True for visible, false for invisible
	virtual void setVisible(bool visible)
	{
		m_isVisible = visible;
	}

	/// Gets whether the group is currently visible
	/// \return	visible	True for visible, false for invisible
	virtual bool isVisible() const
	{
		return m_isVisible;
	}

private:
	/// Whether this group is currently visible or not
	bool m_isVisible;
};

/// Manager class for testing
class MockManager : public SurgSim::Graphics::Manager
{
public:

	friend class GraphicsManagerTest;

	/// Constructor
	/// \post m_numUpdates and m_sumDt are initialized to 0
	MockManager() : SurgSim::Graphics::Manager(),
		m_numUpdates(0),
		m_sumDt(0.0)
	{
	}

	/// Returns the number of times the manager has been updated
	int getNumUpdates() const
	{
		return m_numUpdates;
	}
	/// Returns the sum of the dt that the manager has been updated with
	double getSumDt() const
	{
		return m_sumDt;
	}

	void dumpDebugInfo() const
	{
		return;
	}

	virtual int getType() const override
	{
		return SurgSim::Framework::MANAGER_TYPE_NONE;
	}

	virtual std::shared_ptr<SurgSim::Graphics::Group> getOrCreateGroup(const std::string& name)
	{
		if (getGroups().find(name) == std::end(getGroups()))
		{
			addGroup(std::make_shared<MockGroup>(name));
		}
		return getGroups().at(name);
	}

private:
	/// Updates the manager.
	/// \param	dt	The time in seconds of the preceding timestep.
	/// \post	m_numUpdates is incremented and dt is added to m_sumDt
	virtual bool doUpdate(double dt)
	{
		if (Manager::doUpdate(dt))
		{
			++m_numUpdates;
			m_sumDt += dt;
			return true;
		}
		else
		{
			return false;
		}
	}

	/// Number of times the manager has been updated
	int m_numUpdates;
	/// Sum of the dt that the manager has been updated with
	double m_sumDt;
};

/// Representation class for testing
class MockRepresentation : public SurgSim::Graphics::Representation
{
public:
	/// Constructor
	/// \param	name	Name of the representation
	/// \post m_numUpdates and m_sumDt are initialized to 0
	/// \post m_transform is set to identity
	/// \post m_isInitialized and m_isAwoken are set to false
	/// \post m_isVisible is set to true
	explicit MockRepresentation(const std::string& name) : SurgSim::Graphics::Representation(name),
		m_isVisible(true),
		m_numUpdates(0),
		m_sumDt(0.0),
		m_isInitialized(false),
		m_isAwoken(false)
	{
		m_transform.setIdentity();
	}

	/// Sets whether the representation is currently visible
	/// \param	visible	True for visible, false for invisible
	virtual void setVisible(bool visible)
	{
		m_isVisible = visible;
	}

	/// Gets whether the representation is currently visible
	/// \return	visible	True for visible, false for invisible
	virtual bool isVisible() const
	{
		return m_isVisible;
	}

	/// Returns the number of times the representation has been updated
	int getNumUpdates() const
	{
		return m_numUpdates;
	}
	/// Returns the sum of the dt that the representation has been updated with
	double getSumDt() const
	{
		return m_sumDt;
	}

	/// Updates the representation.
	/// \param	dt	The time in seconds of the preceding timestep.
	/// \post m_numUpdates is incremented and dt is added to m_sumDt
	virtual void update(double dt)
	{
		++m_numUpdates;
		m_sumDt += dt;
	}

	/// Gets whether the representation has been initialized
	bool isInitialized() const
	{
		return m_isInitialized;
	}
	/// Gets whether the representation has been awoken
	bool isAwoken() const
	{
		return m_isAwoken;
	}

	/// Sets the material that defines the visual appearance of the representation
	/// \param	material	Graphics material
	/// \return	True if set successfully, otherwise false
	virtual bool setMaterial(std::shared_ptr<SurgSim::Graphics::Material> material)
	{
		return false;
	}

	/// Gets the material that defines the visual appearance of the representation
	/// \return	Graphics material
	virtual std::shared_ptr<SurgSim::Graphics::Material> getMaterial() const
	{
		return nullptr;
	}

	/// Removes the material from the representation
	virtual void clearMaterial()
	{
	}

<<<<<<< HEAD
	virtual bool addGroupReference(const std::string& name) override
	{
		return false;
	}

	virtual void addGroupReferences(const std::vector<std::string>& groups) override
	{
	}

	virtual void setGroupReferences(const std::vector<std::string>& groups) override
	{
	}

	virtual std::vector<std::string> getGroupReferences() override
	{
		return std::vector<std::string>();
=======
	/// Set the initial pose of the representation
	/// \param	pose	The initial pose
	/// \note	This will reset initial, current, and final poses all to the new initial pose.
	virtual void setInitialPose(const SurgSim::Math::RigidTransform3d& transform)
	{
	}

	/// Get the initial pose of the representation
	/// \return	The initial pose
	virtual const SurgSim::Math::RigidTransform3d& getInitialPose() const
	{
		static SurgSim::Math::RigidTransform3d identity = SurgSim::Math::RigidTransform3d::Identity();
		return identity;
>>>>>>> 6252a802
	}

private:
	/// Initializes the representation
	/// \post m_isInitialized is set to true
	virtual bool doInitialize()
	{
		m_isInitialized = true;
		return true;
	}
	/// Wakes up the representation
	/// \post m_isAwoken is set to true
	virtual bool doWakeUp()
	{
		m_isAwoken = true;
		return true;
	}

	/// Whether this representation is currently visible or not
	bool m_isVisible;

	/// Number of times the representation has been updated
	int m_numUpdates;
	/// Sum of the dt that the representation has been updated with
	double m_sumDt;

	/// Whether the representation has been initialized
	bool m_isInitialized;
	/// Whether the representation has been awoken
	bool m_isAwoken;

	/// Rigid transform describing pose of the representation
	SurgSim::Math::RigidTransform3d m_transform;
};

/// Camera class for testing
class MockCamera : public SurgSim::Graphics::Camera
{
public:
	/// Constructor
	/// \param	name	Name of the camera
	/// \post m_numUpdates and m_sumDt are initialized to 0
	/// \post m_transform is set to identity, m_eye to (0,0,0), m_center to (0, 0, -1), and m_up to (0, 1, 0)
	/// \post m_isVisible is set to true
	explicit MockCamera(const std::string& name) :
		SurgSim::Graphics::Representation(name),
		SurgSim::Graphics::Camera(name),
		m_numUpdates(0),
		m_sumDt(0.0),
		m_isVisible(true)
	{
		m_pose.setIdentity();
		m_viewMatrix.setIdentity();
		m_projectionMatrix.setIdentity();
	}

	/// Sets whether the camera is currently visible
	/// When the camera is invisible, it does not produce an image.
	/// \param	visible	True for visible, false for invisible
	virtual void setVisible(bool visible)
	{
		m_isVisible = visible;
	}

	/// Gets whether the camera is currently visible
	/// When the camera is invisible, it does not produce an image.
	/// \return	visible	True for visible, false for invisible
	virtual bool isVisible() const
	{
		return m_isVisible;
	}

	/// Returns the number of times the representation has been updated
	int getNumUpdates() const
	{
		return m_numUpdates;
	}
	/// Returns the sum of the dt that the representation has been updated with
	double getSumDt() const
	{
		return m_sumDt;
	}

	/// Sets the current pose of the camera
	/// \param	transform	Rigid transformation that describes the current pose of the camera
	virtual void setPose(const SurgSim::Math::RigidTransform3d& transform)
	{
		m_pose = transform;
	}

	/// Gets the pose of the camera
	/// \return	Rigid transformation that describes the pose of the representation
	virtual SurgSim::Math::RigidTransform3d getPose() const
	{
		return m_pose;
	}

	/// Sets the view matrix of the camera
	/// \param	matrix	View matrix
	virtual void setViewMatrix(const SurgSim::Math::Matrix44d& matrix)
	{
		m_viewMatrix = matrix;
	}

	/// Gets the view matrix of the camera
	/// \return	View matrix
	virtual SurgSim::Math::Matrix44d getViewMatrix() const
	{
		return m_viewMatrix;
	}

	/// Sets the projection matrix of the camera
	/// \param	matrix	Projection matrix
	virtual void setProjectionMatrix(const SurgSim::Math::Matrix44d& matrix)
	{
		m_projectionMatrix = matrix;
	}

	/// Gets the projection matrix of the camera
	/// \return	Projection matrix
	virtual const SurgSim::Math::Matrix44d& getProjectionMatrix() const
	{
		return m_projectionMatrix;
	}

	/// Updates the camera.
	/// \param	dt	The time in seconds of the preceding timestep.
	/// \post	m_numUpdates is incremented and dt is added to m_sumDt
	virtual void update(double dt)
	{
		++m_numUpdates;
		m_sumDt += dt;
	}

	/// Sets the material that defines the visual appearance of the representation
	/// \param	material	Graphics material
	/// \return	True if set successfully, otherwise false
	virtual bool setMaterial(std::shared_ptr<SurgSim::Graphics::Material> material)
	{
		return false;
	}


	/// Gets the material that defines the visual appearance of the representation
	/// \return	Graphics material
	virtual std::shared_ptr<SurgSim::Graphics::Material> getMaterial() const
	{
		return nullptr;
	}

	/// Removes the material from the representation
	virtual void clearMaterial()
	{
	}

	virtual bool setColorRenderTexture(std::shared_ptr<SurgSim::Graphics::Texture> texture)
	{
		return true;
	}

	virtual std::shared_ptr<SurgSim::Graphics::Texture> getColorRenderTexture() const
	{
		return nullptr;
	}

	virtual bool setRenderTarget(std::shared_ptr<SurgSim::Graphics::RenderTarget> renderTarget)
	{
		return true;
	}

	virtual std::shared_ptr<SurgSim::Graphics::RenderTarget> getRenderTarget() const
	{
		return nullptr;
	}

	virtual void setRenderOrder(RenderOrder bin, int value) override
	{

	}

<<<<<<< HEAD
	virtual bool addGroupReference(const std::string& name) override
	{
		return false;
	}

	virtual void addGroupReferences(const std::vector<std::string>& groups) override
	{
	}

	virtual void setGroupReferences(const std::vector<std::string>& groups) override
	{
	}

	virtual std::vector<std::string> getGroupReferences() override
	{
		return std::vector<std::string>();
	}

	virtual SurgSim::Math::Matrix44d getInverseViewMatrix() const
=======
	virtual const SurgSim::Math::Matrix44d& getInverseViewMatrix() const
>>>>>>> 6252a802
	{
		static SurgSim::Math::Matrix44d identity = SurgSim::Math::Matrix44d::Identity();
		return identity;
	}

private:
	/// Number of times the camera has been updated
	int m_numUpdates;
	/// Sum of the dt that the camera has been updated with
	double m_sumDt;

	/// Rigid transform describing pose of the camera
	SurgSim::Math::RigidTransform3d m_pose;

	/// View matrix of the camera
	SurgSim::Math::Matrix44d m_viewMatrix;

	/// Projection matrix of the camera
	SurgSim::Math::Matrix44d m_projectionMatrix;

	/// Whether this camera is currently visible or not
	/// When the camera is invisible, it does not produce an image.
	bool m_isVisible;
};

/// View class for testing
class MockView : public SurgSim::Graphics::View
{
public:
	/// Constructor
	/// \param	name	Name of the view
	/// \post m_x and m_y are initialized to 0
	/// \post m_width is initialized to 800, m_height to 600
	/// \post m_isWindowBorderEnabled is initialized to true
	/// \post m_numUpdates and m_sumDt are initialized to 0
	/// \post m_transform is set to identity
	explicit MockView(const std::string& name) : SurgSim::Graphics::View(name),
		m_x(0),
		m_y(0),
		m_width(800),
		m_height(600),
		m_isWindowBorderEnabled(true),
		m_numUpdates(0),
		m_sumDt(0.0),
		m_isInitialized(false),
		m_isAwoken(false)
	{
	}

	/// Set the position of this view
	/// \param	x,y	Position on the screen (in pixels)
	virtual bool setPosition(int x, int y)
	{
		m_x = x;
		m_y = y;
		return true;
	}

	/// Get the position of this view
	/// \param[out]	x,y	Position on the screen (in pixels)
	virtual void getPosition(int* x, int* y) const
	{
		*x = m_x;
		*y = m_y;
	}

	/// Set the dimensions of this view
	/// \param	width,height	Dimensions on the screen (in pixels)
	virtual bool setDimensions(int width, int height)
	{
		m_width = width;
		m_height = height;
		return true;
	}

	/// Set the dimensions of this view
	/// \param[out]	width,height	Dimensions on the screen (in pixels)
	virtual void getDimensions(int* width, int* height) const
	{
		*width = m_width;
		*height = m_height;
	}

	/// Sets whether the view window has a border
	/// \param	enabled	True to enable the border around the window; false for no border
	virtual void setWindowBorderEnabled(bool enabled)
	{
		m_isWindowBorderEnabled = enabled;
	}
	/// Returns whether the view window has a border
	/// \return	True to enable the border around the window; false for no border
	virtual bool isWindowBorderEnabled() const
	{
		return m_isWindowBorderEnabled;
	}

	/// Returns the number of times the view has been updated
	int getNumUpdates() const
	{
		return m_numUpdates;
	}
	/// Returns the sum of the dt that the view has been updated with
	double getSumDt() const
	{
		return m_sumDt;
	}

	/// Updates the view.
	/// \param	dt	The time in seconds of the preceding timestep.
	/// \post	m_numUpdates is incremented and dt is added to m_sumDt
	virtual void update(double dt)
	{
		++m_numUpdates;
		m_sumDt += dt;
	}

	/// Gets whether the view has been initialized
	bool isInitialized() const
	{
		return m_isInitialized;
	}
	/// Gets whether the view has been awoken
	bool isAwoken() const
	{
		return m_isAwoken;
	}

private:
	/// Initialize the view
	/// \post m_isInitialized is set to true
	virtual bool doInitialize()
	{
		m_isInitialized = true;
		return true;
	}
	/// Wake up the view
	/// \post m_isAwoken is set to true
	virtual bool doWakeUp()
	{
		m_isAwoken = true;
		return true;
	}

	/// Position of the view on the screen (in pixels)
	int m_x, m_y;
	/// Dimensions of the view on the screen (in pixels)
	int m_width, m_height;
	/// Whether the view window has a border
	bool m_isWindowBorderEnabled;

	/// Number of times the view has been updated
	int m_numUpdates;
	/// Sum of the dt that the view has been updated with
	double m_sumDt;

	/// Whether the view has been initialized
	bool m_isInitialized;
	/// Whether the view has been awoken
	bool m_isAwoken;
};

/// Representation that does not subclass any graphics components
class NonGraphicsRepresentation : public SurgSim::Framework::Representation
{
public:
	/// Constructor
	/// \param	name	Name of the representation
	explicit NonGraphicsRepresentation(const std::string& name) : SurgSim::Framework::Representation(name)
	{
	}
};

#endif  // SURGSIM_GRAPHICS_UNITTESTS_MOCKOBJECTS_H<|MERGE_RESOLUTION|>--- conflicted
+++ resolved
@@ -211,40 +211,6 @@
 	{
 	}
 
-<<<<<<< HEAD
-	virtual bool addGroupReference(const std::string& name) override
-	{
-		return false;
-	}
-
-	virtual void addGroupReferences(const std::vector<std::string>& groups) override
-	{
-	}
-
-	virtual void setGroupReferences(const std::vector<std::string>& groups) override
-	{
-	}
-
-	virtual std::vector<std::string> getGroupReferences() override
-	{
-		return std::vector<std::string>();
-=======
-	/// Set the initial pose of the representation
-	/// \param	pose	The initial pose
-	/// \note	This will reset initial, current, and final poses all to the new initial pose.
-	virtual void setInitialPose(const SurgSim::Math::RigidTransform3d& transform)
-	{
-	}
-
-	/// Get the initial pose of the representation
-	/// \return	The initial pose
-	virtual const SurgSim::Math::RigidTransform3d& getInitialPose() const
-	{
-		static SurgSim::Math::RigidTransform3d identity = SurgSim::Math::RigidTransform3d::Identity();
-		return identity;
->>>>>>> 6252a802
-	}
-
 private:
 	/// Initializes the representation
 	/// \post m_isInitialized is set to true
@@ -423,32 +389,9 @@
 
 	}
 
-<<<<<<< HEAD
-	virtual bool addGroupReference(const std::string& name) override
-	{
-		return false;
-	}
-
-	virtual void addGroupReferences(const std::vector<std::string>& groups) override
-	{
-	}
-
-	virtual void setGroupReferences(const std::vector<std::string>& groups) override
-	{
-	}
-
-	virtual std::vector<std::string> getGroupReferences() override
-	{
-		return std::vector<std::string>();
-	}
-
 	virtual SurgSim::Math::Matrix44d getInverseViewMatrix() const
-=======
-	virtual const SurgSim::Math::Matrix44d& getInverseViewMatrix() const
->>>>>>> 6252a802
-	{
-		static SurgSim::Math::Matrix44d identity = SurgSim::Math::Matrix44d::Identity();
-		return identity;
+	{
+		throw std::logic_error("The method or operation is not implemented.");
 	}
 
 private:
