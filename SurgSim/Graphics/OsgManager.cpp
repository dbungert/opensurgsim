// This file is a part of the OpenSurgSim project.
// Copyright 2013, SimQuest Solutions Inc.
//
// Licensed under the Apache License, Version 2.0 (the "License");
// you may not use this file except in compliance with the License.
// You may obtain a copy of the License at
//
//     http://www.apache.org/licenses/LICENSE-2.0
//
// Unless required by applicable law or agreed to in writing, software
// distributed under the License is distributed on an "AS IS" BASIS,
// WITHOUT WARRANTIES OR CONDITIONS OF ANY KIND, either express or implied.
// See the License for the specific language governing permissions and
// limitations under the License.

#include "SurgSim/Graphics/OsgManager.h"

#include <vector>

#include "SurgSim/Framework/Log.h"
#include "SurgSim/Framework/Scene.h"
#include "SurgSim/Framework/Runtime.h"

#include "SurgSim/Graphics/OsgRepresentation.h"
#include "SurgSim/Graphics/OsgCamera.h"
#include "SurgSim/Graphics/OsgGroup.h"
#include "SurgSim/Graphics/OsgView.h"
#include "SurgSim/Graphics/OsgScreenSpacePass.h"

#include <osgViewer/Scene>
#include <osgDB/WriteFile>

using SurgSim::Graphics::OsgRepresentation;
using SurgSim::Graphics::OsgCamera;
using SurgSim::Graphics::OsgGroup;
using SurgSim::Graphics::OsgManager;

namespace SurgSim
{
namespace Graphics
{
OsgManager::OsgManager() : SurgSim::Graphics::Manager(),
	m_viewer(new osgViewer::CompositeViewer())
{
}

OsgManager::~OsgManager()
{
}

void addCamera(std::shared_ptr<OsgCamera> newCamera)
{


}

std::shared_ptr<Group> OsgManager::getOrCreateGroup(const std::string& name)
{
	std::shared_ptr<OsgGroup> result;
	auto groups = getGroups();

	auto group = groups.find(name);

	if (group == std::end(groups))
	{
		auto newGroup = std::make_shared<OsgGroup>(name);
		addGroup(newGroup);
		result = newGroup;
	}
	else
	{
		result = std::dynamic_pointer_cast<OsgGroup>(group->second);
	}

	return result;
}

bool OsgManager::addRepresentation(std::shared_ptr<SurgSim::Graphics::Representation> representation)
{
	std::shared_ptr<OsgRepresentation> osgRepresentation = std::dynamic_pointer_cast<OsgRepresentation>(representation);
	if (osgRepresentation && Manager::addRepresentation(osgRepresentation))
	{
<<<<<<< HEAD
		auto camera = std::dynamic_pointer_cast<Camera>(representation);
		if (camera == nullptr || camera->getGroup() != m_defaultGroup)
		{
		   SURGSIM_ASSERT(m_defaultGroup->add(osgRepresentation)) << "Failed to add representation to default group!";
		}
=======
		auto camera = std::dynamic_pointer_cast<OsgCamera>(representation);
>>>>>>> 6252a802

		// If we have a camera we need to find, and set the group that is is rendering
		if (camera != nullptr)
		{
			camera->setGroup(getOrCreateGroup(camera->getRenderGroupReference()));
		}

		return true;
	}
	else
	{
		SURGSIM_LOG_INFO(getLogger()) << __FUNCTION__ << " Representation is not a subclass of OsgRepresentation " <<
									  representation->getName();
		return false;
	}
}

bool OsgManager::addGroup(std::shared_ptr<SurgSim::Graphics::Group> group)
{
	std::shared_ptr<OsgGroup> osgGroup = std::dynamic_pointer_cast<OsgGroup>(group);
	if (osgGroup && Manager::addGroup(osgGroup))
	{
		// Check if there are any representations that might want to be included
		// in this group
		std::string name = group->getName();
		auto representations = getRepresentations();
		for (auto it = std::begin(representations); it != std::end(representations); ++it)
		{
			auto requested = (*it)->getGroupReferences();
			if (std::find(std::begin(requested), std::end(requested), name) != std::end(requested))
			{
				group->add(*it);
			}
		}

		return true;
	}
	else
	{
		SURGSIM_LOG_INFO(getLogger()) << __FUNCTION__ << " Group is not a subclass of OsgGroup " << group->getName();
		return false;
	}
}

bool OsgManager::addView(std::shared_ptr<SurgSim::Graphics::View> view)
{
	std::shared_ptr<OsgView> osgView = std::dynamic_pointer_cast<OsgView>(view);

	bool result = true;
	if (osgView == nullptr || !Manager::addView(view))
	{
<<<<<<< HEAD
		if (! osgView->getCamera())
		{
			osgView->setCamera(m_defaultCamera);
		}
		else if (! osgView->getCamera()->getGroup())
		{
			m_defaultGroup->remove(osgView->getCamera());
			osgView->getCamera()->setGroup(m_defaultGroup);
		}
		m_viewer->addView(osgView->getOsgView());
		return true;
=======
		SURGSIM_LOG_WARNING(getLogger()) << __FUNCTION__ << " View is not a subclass of OsgView " << view->getName();
		result = false;
>>>>>>> 6252a802
	}
	else
	{
		SURGSIM_ASSERT(view->getCamera() != nullptr) << "View should have a camera when added to the manager.";
		m_viewer->addView(osgView->getOsgView());
	}
	return result;
}

bool OsgManager::removeView(std::shared_ptr<SurgSim::Graphics::View> view)
{
	std::shared_ptr<OsgView> osgView = std::dynamic_pointer_cast<OsgView>(view);
	if (osgView)
	{
		m_viewer->removeView(osgView->getOsgView());
	}

	return Manager::removeView(view);
}


bool OsgManager::doInitialize()
{
	m_hudElement = std::make_shared<OsgScreenSpacePass>(Representation::DefaultHudGroupName);
	m_hudElement->getCamera()->setGroupReference(Representation::DefaultGroupName);
	return true;
}

bool OsgManager::doStartUp()
{
	return true;
}

bool OsgManager::doUpdate(double dt)
{

	// There is a bug in the scene initialisation where addSceneElement() will not be correctly executed if
	// performed inside of doInitialize(), this needs to be fixed
	// HS-2014-dec-12
	// #workaround
	if (!m_hudElement->isInitialized())
	{
		getRuntime()->getScene()->addSceneElement(m_hudElement);
	}

<<<<<<< HEAD
	m_defaultCamera->update(dt);

=======
>>>>>>> 6252a802
	if (Manager::doUpdate(dt))
	{
		m_viewer->frame();
		int width;
		int height;

		// \note HS-2013-dec-12 This will work as long as we deal with one view, when we move to stereoscopic
		//	     we might have to revise things. Or just assume that most views have the same size
		getViews()[0]->getDimensions(&width, &height);
		m_hudElement->setViewPort(width, height);
		return true;
	}
	else
	{
		return false;
	}
}

void OsgManager::doBeforeStop()
{

	// Delete the viewer so that the graphics context will be released in the manager's thread
	m_viewer = nullptr;
}

void SurgSim::Graphics::OsgManager::dumpDebugInfo() const
{
	osgDB::writeNodeFile(*m_viewer->getView(0)->getCamera(), "viewer_zero_camera.osgt");
}

}
}

<|MERGE_RESOLUTION|>--- conflicted
+++ resolved
@@ -80,15 +80,7 @@
 	std::shared_ptr<OsgRepresentation> osgRepresentation = std::dynamic_pointer_cast<OsgRepresentation>(representation);
 	if (osgRepresentation && Manager::addRepresentation(osgRepresentation))
 	{
-<<<<<<< HEAD
-		auto camera = std::dynamic_pointer_cast<Camera>(representation);
-		if (camera == nullptr || camera->getGroup() != m_defaultGroup)
-		{
-		   SURGSIM_ASSERT(m_defaultGroup->add(osgRepresentation)) << "Failed to add representation to default group!";
-		}
-=======
 		auto camera = std::dynamic_pointer_cast<OsgCamera>(representation);
->>>>>>> 6252a802
 
 		// If we have a camera we need to find, and set the group that is is rendering
 		if (camera != nullptr)
@@ -140,22 +132,8 @@
 	bool result = true;
 	if (osgView == nullptr || !Manager::addView(view))
 	{
-<<<<<<< HEAD
-		if (! osgView->getCamera())
-		{
-			osgView->setCamera(m_defaultCamera);
-		}
-		else if (! osgView->getCamera()->getGroup())
-		{
-			m_defaultGroup->remove(osgView->getCamera());
-			osgView->getCamera()->setGroup(m_defaultGroup);
-		}
-		m_viewer->addView(osgView->getOsgView());
-		return true;
-=======
 		SURGSIM_LOG_WARNING(getLogger()) << __FUNCTION__ << " View is not a subclass of OsgView " << view->getName();
 		result = false;
->>>>>>> 6252a802
 	}
 	else
 	{
@@ -201,11 +179,7 @@
 		getRuntime()->getScene()->addSceneElement(m_hudElement);
 	}
 
-<<<<<<< HEAD
-	m_defaultCamera->update(dt);
-
-=======
->>>>>>> 6252a802
+
 	if (Manager::doUpdate(dt))
 	{
 		m_viewer->frame();
