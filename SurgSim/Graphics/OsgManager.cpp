--- conflicted
+++ resolved
@@ -272,16 +272,12 @@
 
 void SurgSim::Graphics::OsgManager::dumpDebugInfo() const
 {
-<<<<<<< HEAD
-	osgDB::writeNodeFile(*m_viewer->getView(0)->getCamera(), "viewer_zero_camera.osg");
-=======
 	if (m_viewer->getNumViews() > 0)
 	{
 		osgDB::writeNodeFile(*m_viewer->getView(0)->getCamera(), "viewer_zero_camera.osgt");
 	}
->>>>>>> 27950d4a
-}
-
-}
-}
-
+}
+
+}
+}
+
