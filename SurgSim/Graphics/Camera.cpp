// This file is a part of the OpenSurgSim project.
// Copyright 2013, SimQuest Solutions Inc.
//
// Licensed under the Apache License, Version 2.0 (the "License");
// you may not use this file except in compliance with the License.
// You may obtain a copy of the License at
//
//     http://www.apache.org/licenses/LICENSE-2.0
//
// Unless required by applicable law or agreed to in writing, software
// distributed under the License is distributed on an "AS IS" BASIS,
// WITHOUT WARRANTIES OR CONDITIONS OF ANY KIND, either express or implied.
// See the License for the specific language governing permissions and
// limitations under the License.

#include "SurgSim/Graphics/Camera.h"
#include "SurgSim/Math/MathConvert.h"
#include "SurgSim/DataStructures/DataStructuresConvert.h"

namespace SurgSim
{
namespace Graphics
{

Camera::Camera(const std::string& name) : Representation(name)
{
	SURGSIM_ADD_SERIALIZABLE_PROPERTY(Camera, SurgSim::Math::Matrix44d, ProjectionMatrix,
									  getProjectionMatrix, setProjectionMatrix);
	SURGSIM_ADD_SERIALIZABLE_PROPERTY(Camera, std::string, RenderGroupReference,
									  getRenderGroupReference, setRenderGroupReference);
	SURGSIM_ADD_SERIALIZABLE_PROPERTY(Camera, SurgSim::Math::Vector4d, AmbientColor,
									  getAmbientColor, setAmbientColor);

	SURGSIM_ADD_RO_PROPERTY(Camera, SurgSim::Math::Matrix44d, ViewMatrix, getViewMatrix);
	SURGSIM_ADD_RO_PROPERTY(Camera, SurgSim::Math::Matrix44f, FloatViewMatrix, getViewMatrix);
	SURGSIM_ADD_RO_PROPERTY(Camera, SurgSim::Math::Matrix44f, FloatProjectionMatrix, getProjectionMatrix);
	SURGSIM_ADD_RO_PROPERTY(Camera, SurgSim::Math::Matrix44f, FloatInverseViewMatrix, getInverseViewMatrix);

	{
		typedef std::array<double, 4> ParamType;
		SURGSIM_ADD_SETTER(Camera, ParamType, PerspectiveProjection, setPerspectiveProjection);
	}
	{
		typedef std::array<double, 6> ParamType;
		SURGSIM_ADD_SETTER(Camera, ParamType, OrthogonalProjection, setOrthogonalProjection);
	}
<<<<<<< HEAD
=======
	{
		typedef std::array<int, 4> ParamType;

		// Deal with the overloaded function, by casting to explicit function type
		auto getter = (ParamType(Camera::*)(void) const)&Camera::getViewport;
		auto setter = (void(Camera::*)(ParamType))&Camera::setViewport;

		setAccessors("Viewport", std::bind(getter, this),
					 std::bind(setter, this, std::bind(SurgSim::Framework::convert<ParamType>, std::placeholders::_1)));

		setSerializable("Viewport",
						std::bind(&YAML::convert<ParamType>::encode, std::bind(getter, this)),
						std::bind(setter, this, std::bind(&YAML::Node::as<ParamType>, std::placeholders::_1)));
	}
>>>>>>> d842b4ad
}

void Camera::setRenderGroupReference(const std::string& name)
{
	removeGroupReference(name);
	m_renderGroupReference = name;
}

std::string Camera::getRenderGroupReference() const
{
	return m_renderGroupReference;
}

bool Camera::setRenderGroup(std::shared_ptr<Group> group)
{
	m_group = group;
	return true;
}

std::shared_ptr<Group> Camera::getRenderGroup() const
{
	return m_group;
}

bool Camera::addGroupReference(const std::string& name)
{
	bool result = false;
	if (name != m_renderGroupReference)
	{
		result = Representation::addGroupReference(name);
	}
	return result;
}

<<<<<<< HEAD
void Camera::setPerspectiveProjection(std::array<double, 4> val)
=======
void Camera::setPerspectiveProjection(const std::array<double, 4>& val)
>>>>>>> d842b4ad
{
	setPerspectiveProjection(val[0], val[1], val[2], val[3]);
}

<<<<<<< HEAD
void Camera::setOrthogonalProjection(std::array<double, 6> val)
=======
void Camera::setOrthogonalProjection(const std::array<double, 6>& val)
>>>>>>> d842b4ad
{

	setOrthogonalProjection(val[0], val[1], val[2], val[3], val[4], val[5]);
}

<<<<<<< HEAD
=======
void Camera::setViewport(std::array<int, 4> val)
{
	setViewport(val[0], val[1], val[2], val[3]);
}

std::array<int, 4> Camera::getViewport() const
{
	std::array<int, 4> result;
	getViewport(&result[0], &result[1], &result[2], &result[3]);
	return result;
}

>>>>>>> d842b4ad
bool Camera::doInitialize()
{
	SURGSIM_ASSERT(m_renderGroupReference != "")
			<< "Can't have a camera without a RenderGroupReference.";
	return true;
}

}
}
<|MERGE_RESOLUTION|>--- conflicted
+++ resolved
@@ -44,8 +44,6 @@
 		typedef std::array<double, 6> ParamType;
 		SURGSIM_ADD_SETTER(Camera, ParamType, OrthogonalProjection, setOrthogonalProjection);
 	}
-<<<<<<< HEAD
-=======
 	{
 		typedef std::array<int, 4> ParamType;
 
@@ -60,7 +58,6 @@
 						std::bind(&YAML::convert<ParamType>::encode, std::bind(getter, this)),
 						std::bind(setter, this, std::bind(&YAML::Node::as<ParamType>, std::placeholders::_1)));
 	}
->>>>>>> d842b4ad
 }
 
 void Camera::setRenderGroupReference(const std::string& name)
@@ -95,27 +92,17 @@
 	return result;
 }
 
-<<<<<<< HEAD
-void Camera::setPerspectiveProjection(std::array<double, 4> val)
-=======
 void Camera::setPerspectiveProjection(const std::array<double, 4>& val)
->>>>>>> d842b4ad
 {
 	setPerspectiveProjection(val[0], val[1], val[2], val[3]);
 }
 
-<<<<<<< HEAD
-void Camera::setOrthogonalProjection(std::array<double, 6> val)
-=======
 void Camera::setOrthogonalProjection(const std::array<double, 6>& val)
->>>>>>> d842b4ad
 {
 
 	setOrthogonalProjection(val[0], val[1], val[2], val[3], val[4], val[5]);
 }
 
-<<<<<<< HEAD
-=======
 void Camera::setViewport(std::array<int, 4> val)
 {
 	setViewport(val[0], val[1], val[2], val[3]);
@@ -128,7 +115,6 @@
 	return result;
 }
 
->>>>>>> d842b4ad
 bool Camera::doInitialize()
 {
 	SURGSIM_ASSERT(m_renderGroupReference != "")
