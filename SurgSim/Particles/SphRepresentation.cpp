// This file is a part of the OpenSurgSim project.
// Copyright 2013-2015, SimQuest Solutions Inc.
//
// Licensed under the Apache License, Version 2.0 (the "License");
// you may not use this file except in compliance with the License.
// You may obtain a copy of the License at
//
//     http://www.apache.org/licenses/LICENSE-2.0
//
// Unless required by applicable law or agreed to in writing, software
// distributed under the License is distributed on an "AS IS" BASIS,
// WITHOUT WARRANTIES OR CONDITIONS OF ANY KIND, either express or implied.
// See the License for the specific language governing permissions and
// limitations under the License.

#include "SurgSim/Particles/SphRepresentation.h"

#include "SurgSim/Collision/CollisionPair.h"
#include "SurgSim/DataStructures/Grid.h"
#include "SurgSim/Framework/Log.h"
#include "SurgSim/Math/MathConvert.h"
#include "SurgSim/Math/Vector.h"


namespace SurgSim
{
namespace Particles
{

SURGSIM_REGISTER(SurgSim::Framework::Component, SurgSim::Particles::SphRepresentation, SphRepresentation);

SphRepresentation::SphRepresentation(const std::string& name) :
	Representation(name),
	m_mass(0.0),
	m_densityReference(0.0),
	m_gasStiffness(0.0),
	m_surfaceTension(0.0),
	m_stiffness(0.0),
	m_damping(0.0),
	m_friction(0.0),
	m_gravity(Math::Vector3d(0.0, -9.81, 0.0)),
	m_viscosity(0.0),
	m_h(0.0)
{
	SURGSIM_ADD_SERIALIZABLE_PROPERTY(SphRepresentation, double, MassPerParticle, getMassPerParticle,
			setMassPerParticle);
	SURGSIM_ADD_SERIALIZABLE_PROPERTY(SphRepresentation, double, Density, getDensity, setDensity);
	SURGSIM_ADD_SERIALIZABLE_PROPERTY(SphRepresentation, double, GasStiffness, getGasStiffness, setGasStiffness);
	SURGSIM_ADD_SERIALIZABLE_PROPERTY(SphRepresentation, double, SurfaceTension, getSurfaceTension, setSurfaceTension);
	SURGSIM_ADD_SERIALIZABLE_PROPERTY(SphRepresentation, double, Viscosity, getViscosity, setViscosity);
	SURGSIM_ADD_SERIALIZABLE_PROPERTY(SphRepresentation, double, Stiffness, getStiffness, setStiffness);
	SURGSIM_ADD_SERIALIZABLE_PROPERTY(SphRepresentation, double, Damping, getDamping, setDamping);
	SURGSIM_ADD_SERIALIZABLE_PROPERTY(SphRepresentation, double, Friction, getFriction, setFriction);
	SURGSIM_ADD_SERIALIZABLE_PROPERTY(SphRepresentation, double, KernelSupport, getKernelSupport, setKernelSupport);
	SURGSIM_ADD_SERIALIZABLE_PROPERTY(SphRepresentation, Math::Vector3d, Gravity, getGravity, setGravity);
}

SphRepresentation::~SphRepresentation()
{
}

void SphRepresentation::setMassPerParticle(double particleMass)
{
	SURGSIM_ASSERT(particleMass > 0.0) <<
		"The mass per particle needs to be a valid positive non null value." << particleMass << " was provided.";
	m_mass = particleMass;
}

double SphRepresentation::getMassPerParticle() const
{
	return m_mass;
}

void SphRepresentation::setDensity(double density)
{
	SURGSIM_ASSERT(density > 0.0) <<
		"The density needs to be a valid positive non null value." << density << " was provided.";
	m_densityReference = density;
}

double SphRepresentation::getDensity() const
{
	return m_densityReference;
}

void SphRepresentation::setGasStiffness(double stiffness)
{
	SURGSIM_ASSERT(stiffness > 0.0) <<
		"The gas stiffness needs to be a valid positive non null value." << stiffness << " was provided.";
	m_gasStiffness = stiffness;
}

double SphRepresentation::getGasStiffness() const
{
	return m_gasStiffness;
}

void SphRepresentation::setSurfaceTension(double surfaceTension)
{
	SURGSIM_ASSERT(surfaceTension >= 0.0) <<
		"The surface tension needs to be a valid positive or null value." <<
		surfaceTension << " was provided.";
	m_surfaceTension = surfaceTension;
}

double SphRepresentation::getSurfaceTension() const
{
	return m_surfaceTension;
}

void SphRepresentation::setGravity(const SurgSim::Math::Vector3d& gravity)
{
	m_gravity = gravity;
}

SurgSim::Math::Vector3d SphRepresentation::getGravity() const
{
	return m_gravity;
}

void SphRepresentation::setViscosity(double viscosity)
{
	SURGSIM_ASSERT(viscosity >= 0.0) <<
		"The viscosity needs to be a valid positive or null value." << viscosity << " was provided.";
	m_viscosity = viscosity;
}

double SphRepresentation::getViscosity() const
{
	return m_viscosity;
}

void SphRepresentation::setKernelSupport(double support)
{
	SURGSIM_ASSERT(support > 0.0) <<
		"The kernel support needs to be a valid positive non-null value." << support << " was provided.";

	m_h = support;
	m_hSquared = m_h * m_h;
	m_kernelPoly6 = 315.0 / (64.0 * M_PI * std::pow(m_h, 9));
	m_kernelPoly6Gradient = -945.0 / (32.0 * M_PI * std::pow(m_h, 9));
	m_kernelSpikyGradient = -45.0 / (M_PI * std::pow(m_h, 6));
	m_kernelViscosityLaplacian = 45.0 / (M_PI * std::pow(m_h, 5));
	m_kernelPoly6Laplacian = 945.0 / (8.0 * M_PI * std::pow(m_h, 9));
}

double SphRepresentation::getKernelSupport() const
{
	return m_h;
}

void SphRepresentation::setStiffness(double stiffness)
{
	m_stiffness = stiffness;
}

double SphRepresentation::getStiffness() const
{
	return m_stiffness;
}

void SphRepresentation::setDamping(double damping)
{
	m_damping = damping;
}

double SphRepresentation::getDamping() const
{
	return m_damping;
}

void SphRepresentation::setFriction(double friction)
{
	m_friction = friction;
}

double SphRepresentation::getFriction() const
{
	return m_friction;
}

bool SphRepresentation::doInitialize()
{
	if (!Representation::doInitialize())
	{
		return false;
	}

	SURGSIM_ASSERT(m_mass > 0.0) <<
		"The mass per particle needs to be set prior to adding the component in the SceneElement";
	SURGSIM_ASSERT(m_densityReference > 0.0) <<
		"The reference density needs to be set prior to adding the component in the SceneElement";
	SURGSIM_ASSERT(m_gasStiffness > 0.0) <<
		"The gas stiffness needs to be set prior to adding the component in the SceneElement";
	SURGSIM_ASSERT(m_h > 0.0) <<
		"The kernel support needs to be set prior to adding the component in the SceneElement";

	m_normal.resize(m_maxParticles, 3);
	m_acceleration.resize(m_maxParticles, 3);
	m_density.resize(m_maxParticles);
	m_pressure.resize(m_maxParticles);

	// The 3d grid is composed of 2^10 cubic cells on each dimension of size m_h each.
	// This covers a volume of (m_h * 2^10)^3 cubic meter centered on the origin.
	Math::Vector3d aabbSize(1024 * m_h, 1024 * m_h, 1024 * m_h);
	Eigen::AlignedBox<double, 3> aabb;
	aabb.min() = -aabbSize / 2.0;
	aabb.max() = aabbSize / 2.0;
	Math::Vector3d cellSize = Math::Vector3d::Constant(m_h);
	m_grid = std::make_shared<DataStructures::Grid<size_t, 3>>(cellSize, aabb);

	return true;
}

bool SphRepresentation::doUpdate(double dt)
{
	// Compute acceleration
	computeNeighbors();
	computeDensityAndPressureField();
	computeNormalField();
	computeAccelerations();

	// Integrate ODE to determine new velocity and position
	computeVelocityAndPosition(dt);

	return true;
}

void SphRepresentation::computeVelocityAndPosition(double dt)
{
	auto& particles = m_particles.unsafeGet().getVertices();
	for (size_t i = 0; i < particles.size(); i++)
	{
		particles[i].data.velocity += dt * m_acceleration.row(i);
		particles[i].position += dt * particles[i].data.velocity;
	}
}

void SphRepresentation::computeNeighbors()
{
	m_grid->reset();

	auto&  particles = m_particles.unsafeGet().getVertices();
	for (size_t i = 0; i < particles.size(); i++)
	{
		m_grid->addElement(i, particles[i].position);
	}
}

void SphRepresentation::computeDensityAndPressureField()
{
	auto& particles = m_particles.unsafeGet().getVertices();
<<<<<<< HEAD
=======
	m_density.head(particles.size()).setZero();
>>>>>>> 52f3eee7
	for (size_t i = 0; i < particles.size(); i++)
	{
		for (auto j : m_grid->getNeighbors(i))
		{
			const Math::Vector3d r = particles[i].position - particles[j].position;
			const double rSquaredNorm = r.squaredNorm();
			if (rSquaredNorm < m_hSquared)
			{
				m_density[i] += (m_hSquared - rSquaredNorm) * (m_hSquared - rSquaredNorm) * (m_hSquared - rSquaredNorm);
			}
		}
	}
	m_density *= m_mass * m_kernelPoly6;
	m_pressure = m_gasStiffness * (m_density.array() - m_densityReference);
}

void SphRepresentation::computeNormalField()
{
<<<<<<< HEAD
	SurgSim::Math::Vector3d normalI;
	SurgSim::Math::Vector3d gradient;
	auto& particles = m_particles.unsafeGet().getVertices();
=======
	auto& particles = m_particles.unsafeGet().getVertices();
	m_normal.topRows(particles.size()).setZero();
>>>>>>> 52f3eee7
	for (size_t i = 0; i < particles.size(); i++)
	{
		for (auto j : m_grid->getNeighbors(i))
		{
			const Math::Vector3d r = particles[i].position - particles[j].position;
			const double rSquaredNorm = r.squaredNorm();
			if (rSquaredNorm < m_hSquared)
			{
				m_normal.row(i) += (m_hSquared - rSquaredNorm) *  (m_hSquared - rSquaredNorm)/ m_density[j] * r;
			}
		}
	}
	m_normal *= m_kernelPoly6Gradient * m_mass;
}

void SphRepresentation::computeAccelerations()
{
	auto& particles = m_particles.unsafeGet().getVertices();
<<<<<<< HEAD
	for (size_t i = 0; i < particles.size(); i++)
	{
		m_acceleration[i] = SurgSim::Math::Vector3d::Zero();
	}

	SurgSim::Math::Vector3d f;
	SurgSim::Math::Vector3d gradient;
	SurgSim::Math::Vector3d unitNormal;
	SurgSim::Math::Vector3d localGravity = getPose().inverse().linear() * m_gravity;
=======
	m_acceleration.topRows(particles.size()).setZero();
>>>>>>> 52f3eee7
	for (size_t i = 0; i < particles.size(); i++)
	{
		for (auto j : m_grid->getNeighbors(i))
		{
			// Consider symmetry here
			if (j <= i)
			{
				continue;
			}

			const Math::Vector3d r = particles[i].position - particles[j].position;
			const double rSquaredNorm = r.squaredNorm();
			if (rSquaredNorm < m_hSquared)
			{
				// Pressure force
				const double rNorm = std::sqrt(rSquaredNorm);
				const Math::Vector3d gradient = r * m_kernelSpikyGradient * (m_h - rNorm) * (m_h -rNorm) / rNorm;
				Math::Vector3d f = (-(m_pressure[i] + m_pressure[j]) / (2.0 * m_density[i])) * gradient;

				// Viscosity force
				const Math::Vector3d v = particles[i].data.velocity - particles[j].data.velocity;
				const double laplacian = m_kernelViscosityLaplacian * (1.0 - rNorm / m_h);
				f += -(m_viscosity * v / m_density[j]) * laplacian;

				// Surface tension force
				const double normalNorm = m_normal.row(j).norm();
				if (normalNorm > 20.0)
				{
					const Math::Vector3d unitNormal = m_normal.row(j) / normalNorm;
					double laplacianPoly6 = m_kernelPoly6Laplacian * (m_hSquared - rSquaredNorm);
					laplacianPoly6 *= (rSquaredNorm - 3.0 / 4.0 * (m_hSquared - rSquaredNorm));
					f += -m_surfaceTension / m_density[j] * laplacianPoly6 * unitNormal;
				}

				// Action/reaction application on the pair of particles
				m_acceleration.row(i) += f;
				m_acceleration.row(j) -= f;
			}
		}
	}
	m_acceleration.array().colwise() *=  m_mass / m_density.array();

	const Math::Vector3d localGravity = getPose().linear().inverse() * m_gravity;
	m_acceleration.rowwise() += localGravity.transpose();
}

bool SphRepresentation::doHandleCollisions(double dt, const SurgSim::Collision::ContactMapType& collisions)
{
	const Math::RigidTransform3d inversePose = getPose().inverse();
	auto& particles = m_particles.unsafeGet().getVertices();

	for (auto& collision : collisions)
	{
		for (auto& contact : collision.second)
		{
			Math::Vector3d normal = inversePose.linear() * contact->normal;
			size_t index = contact->penetrationPoints.first.index.getValue();
			auto& particle = particles[index];

			double velocityAlongNormal = particle.data.velocity.dot(normal);
			double forceIntensity = m_stiffness * contact->depth - m_damping * velocityAlongNormal;

			Math::Vector3d tangentVelocity = particle.data.velocity - velocityAlongNormal * normal;
			Math::Vector3d forceDirection = normal - m_friction * tangentVelocity.normalized();
			Math::Vector3d accelerationCorrection = (forceIntensity / m_mass) * forceDirection;

			particle.data.velocity += dt * accelerationCorrection;
			particle.position += dt * dt * accelerationCorrection;
		}
	}
	return true;
}

}; // namespace Particles
}; // namespace SurgSim<|MERGE_RESOLUTION|>--- conflicted
+++ resolved
@@ -250,10 +250,7 @@
 void SphRepresentation::computeDensityAndPressureField()
 {
 	auto& particles = m_particles.unsafeGet().getVertices();
-<<<<<<< HEAD
-=======
 	m_density.head(particles.size()).setZero();
->>>>>>> 52f3eee7
 	for (size_t i = 0; i < particles.size(); i++)
 	{
 		for (auto j : m_grid->getNeighbors(i))
@@ -272,14 +269,8 @@
 
 void SphRepresentation::computeNormalField()
 {
-<<<<<<< HEAD
-	SurgSim::Math::Vector3d normalI;
-	SurgSim::Math::Vector3d gradient;
-	auto& particles = m_particles.unsafeGet().getVertices();
-=======
 	auto& particles = m_particles.unsafeGet().getVertices();
 	m_normal.topRows(particles.size()).setZero();
->>>>>>> 52f3eee7
 	for (size_t i = 0; i < particles.size(); i++)
 	{
 		for (auto j : m_grid->getNeighbors(i))
@@ -298,19 +289,7 @@
 void SphRepresentation::computeAccelerations()
 {
 	auto& particles = m_particles.unsafeGet().getVertices();
-<<<<<<< HEAD
-	for (size_t i = 0; i < particles.size(); i++)
-	{
-		m_acceleration[i] = SurgSim::Math::Vector3d::Zero();
-	}
-
-	SurgSim::Math::Vector3d f;
-	SurgSim::Math::Vector3d gradient;
-	SurgSim::Math::Vector3d unitNormal;
-	SurgSim::Math::Vector3d localGravity = getPose().inverse().linear() * m_gravity;
-=======
 	m_acceleration.topRows(particles.size()).setZero();
->>>>>>> 52f3eee7
 	for (size_t i = 0; i < particles.size(); i++)
 	{
 		for (auto j : m_grid->getNeighbors(i))
