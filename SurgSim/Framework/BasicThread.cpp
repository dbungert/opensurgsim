--- conflicted
+++ resolved
@@ -58,10 +58,10 @@
 	if (m_isRunning || m_thisThread.joinable())
 	{
 		SURGSIM_FAILURE() <<
-						  "A BasicThread instance destructor was called while the thread was still running or " <<
-						  "in the process of being stopped, this is currently not supported. If this was intentional " <<
-						  "call stop() before destruction of the thread. If this is unintentional, make sure to prevent " <<
-						  "the destructor from being called.";
+			"A BasicThread instance destructor was called while the thread was still running or " <<
+			"in the process of being stopped, this is currently not supported. If this was intentional " <<
+			"call stop() before destruction of the thread. If this is unintentional, make sure to prevent " <<
+			"the destructor from being called.";
 	}
 }
 
@@ -118,26 +118,11 @@
 		}
 
 
-<<<<<<< HEAD
-	m_timer.start();
-	while (m_isRunning && !m_stopExecution)
-	{
-		start = Clock::now();
-		if (!m_isSynchronous)
-		{
-			if (!m_isIdle)
-			{
-				m_timer.beginFrame();
-				m_isRunning = doUpdate(m_period.count());
-				m_timer.endFrame();
-			}
-=======
 		size_t numUpdates = 0;
 		boost::chrono::duration<double> totalFrameTime(0.0);
 		boost::chrono::duration<double> sleepTime(0.0);
 		boost::chrono::duration<double> totalSleepTime(0.0);
 		Clock::time_point start;
->>>>>>> 27950d4a
 
 		m_timer.start();
 		while (m_isRunning && !m_stopExecution)
@@ -186,16 +171,6 @@
 
 			if (m_logger->getThreshold() <= SURGSIM_LOG_LEVEL(INFO))
 			{
-<<<<<<< HEAD
-				SURGSIM_LOG_INFO(m_logger) << std::setprecision(4)
-										   << "Rate: " << numUpdates / totalFrameTime.count() << "Hz / "
-										   <<  1.0 / m_period.count() << "Hz, "
-										   << "Average doUpdate: " << (totalFrameTime.count() - totalSleepTime.count()) / numUpdates << "s, "
-										   << "Sleep: " << 100.0 * totalSleepTime.count() / totalFrameTime.count() << "%";
-				totalFrameTime = boost::chrono::duration<double>::zero();
-				totalSleepTime = boost::chrono::duration<double>::zero();
-				numUpdates = 0;
-=======
 				if (totalFrameTime.count() > 5.0)
 				{
 					SURGSIM_LOG_INFO(m_logger) << std::setprecision(4)
@@ -207,7 +182,6 @@
 					totalSleepTime = boost::chrono::duration<double>::zero();
 					numUpdates = 0;
 				}
->>>>>>> 27950d4a
 			}
 		}
 
