// This file is a part of the OpenSurgSim project.
// Copyright 2013, SimQuest Solutions Inc.
//
// Licensed under the Apache License, Version 2.0 (the "License");
// you may not use this file except in compliance with the License.
// You may obtain a copy of the License at
//
//     http://www.apache.org/licenses/LICENSE-2.0
//
// Unless required by applicable law or agreed to in writing, software
// distributed under the License is distributed on an "AS IS" BASIS,
// WITHOUT WARRANTIES OR CONDITIONS OF ANY KIND, either express or implied.
// See the License for the specific language governing permissions and
// limitations under the License.


#include <gtest/gtest.h>
#include "SurgSim/Framework/Accessible.h"
#include <functional>
#include <boost/any.hpp>

#include "SurgSim/Math/Matrix.h"

<<<<<<< HEAD
=======
#include "SurgSim/Serialize/Convert.h"

>>>>>>> 91c66116
#include <memory>

class TestClass : public SurgSim::Framework::Accessible
{
public:
	TestClass() :
		normal(100),
		readWrite(100.0),
		readOnly(100),
		sharedPtr(std::make_shared<int>(4)),
		privateProperty(100)
	{
		setGetter("normal", std::bind(&TestClass::getNormal, this));
		setSetter("normal", std::bind(&TestClass::setNormal, this, std::bind(SurgSim::Framework::convert<int>,
						std::placeholders::_1)));

		SURGSIM_ADD_RW_PROPERTY(TestClass, double, readWrite, getReadWrite, setReadWrite);
		SURGSIM_ADD_RW_PROPERTY(TestClass, std::shared_ptr<int>, sharedPtr, getSharedPtr, setSharedPtr);
<<<<<<< HEAD

		SURGSIM_ADD_RO_PROPERTY(TestClass, int, readOnly, getReadOnly);

		SURGSIM_ADD_RW_PROPERTY(TestClass, double, privateProperty, getPrivateProperty, setPrivateProperty);

		// For testing readable and writeable
		setGetter("readable", std::bind(&TestClass::getNormal, this));
		setSetter("writeable", std::bind(&TestClass::setNormal, this, std::bind(SurgSim::Framework::convert<int>,
			std::placeholders::_1)));
=======

		SURGSIM_ADD_RO_PROPERTY(TestClass, int, readOnly, getReadOnly);

		SURGSIM_ADD_RW_PROPERTY(TestClass, double, privateProperty, getPrivateProperty, setPrivateProperty);

		SURGSIM_ADD_SERIALIZABLE_PROPERTY(TestClass, float, serializableProperty,
			getSerializableProperty, setSerializableProperty);
>>>>>>> 91c66116
	}

	int normal;
	double readWrite;
	int readOnly;

	std::shared_ptr<int> sharedPtr;

<<<<<<< HEAD
=======
	float serializableProperty;

>>>>>>> 91c66116
	int getNormal() { return normal; }
	void setNormal(int val) { normal = val; }

	double getReadWrite() { return readWrite; }
	void setReadWrite(double val) { readWrite = val; }
<<<<<<< HEAD

	std::shared_ptr<int> getSharedPtr() { return sharedPtr; }
	void setSharedPtr(std::shared_ptr<int> val) { sharedPtr = val; }

	int getReadOnly() { return readOnly; }

	double getPrivateProperty() const { return privateProperty; }
	void setPrivateProperty(double val) { privateProperty = val; }

private:
	double privateProperty;
=======

	std::shared_ptr<int> getSharedPtr() { return sharedPtr; }
	void setSharedPtr(std::shared_ptr<int> val) { sharedPtr = val; }

	int getReadOnly() { return readOnly; }

	double getPrivateProperty() const { return privateProperty; }
	void setPrivateProperty(double val) { privateProperty = val; }

	float getSerializableProperty() const { return serializableProperty; }
	void setSerializableProperty(float val) { serializableProperty = val; }
>>>>>>> 91c66116

private:
	double privateProperty;
};

namespace SurgSim
{
namespace Framework
{

TEST(AccessibleTest, GetterTest)
{
	TestClass t;
	t.normal = 5;

	EXPECT_EQ(5, boost::any_cast<int>(t.getValue("normal")));

	EXPECT_ANY_THROW(t.getValue("xxx"));
}

TEST(AccessibleTest, SetterTest)
{
	TestClass t;
	t.normal = 0;

	t.setValue("normal", 4);
	EXPECT_EQ(4, t.getNormal());
<<<<<<< HEAD
	EXPECT_ANY_THROW(t.setValue("xxxx", 666.66));
=======
	EXPECT_ANY_THROW(t.setValue("xxxx",666.66));
>>>>>>> 91c66116
}

TEST(AccessibleTest, TransferTest)
{
<<<<<<< HEAD
	TestClass a, b;
	a.normal = 100;
	b.normal = 0;

	b.setValue("normal", a.getValue("normal"));

	EXPECT_EQ(a.normal, b.normal);
}

TEST(AccessibleTests, ReadWriteMacroTest)
{
	TestClass a;
	a.readWrite = 100.0;

	EXPECT_EQ(a.readWrite, boost::any_cast<double>(a.getValue("readWrite")));
	a.setValue("readWrite", 50.0);
	EXPECT_EQ(50.0, a.readWrite);
}

TEST(AccessibleTests, ReadOnlyMacroTest)
{
	TestClass a;
	a.readOnly = 200;

	EXPECT_EQ(a.readOnly, boost::any_cast<int>(a.getValue("readOnly")));

	EXPECT_ANY_THROW(a.setValue("readOnly", 100));
=======
	TestClass a,b;
	a.normal = 100;
	b.normal = 0;

	b.setValue("normal",a.getValue("normal"));

	EXPECT_EQ(a.normal, b.normal);
}

TEST(AccessibleTest, ReadWriteMacroTest)
{
	TestClass a;
	a.readWrite = 100.0;

	EXPECT_EQ(a.readWrite, boost::any_cast<double>(a.getValue("readWrite")));
	a.setValue("readWrite",50.0);
	EXPECT_EQ(50.0, a.readWrite);
}

TEST(AccessibleTest, ReadOnlyMacroTest)
{
	TestClass a;
	a.readOnly = 200;

	EXPECT_EQ(a.readOnly, boost::any_cast<int>(a.getValue("readOnly")));

	EXPECT_ANY_THROW(a.setValue("readOnly",100));
>>>>>>> 91c66116
}

TEST(AccessibleTest, TemplateFunction)
{
	TestClass a;
	a.normal = 10;
	a.readWrite = 100.0;

	// Parameter Deduction
	int aDotA = 123;
	double aDotB = 456;
	EXPECT_TRUE(a.getValue("normal", &aDotA));
	EXPECT_EQ(10, aDotA);
	EXPECT_TRUE(a.getValue("readWrite", &aDotB));
	EXPECT_EQ(100.0, aDotB);

	EXPECT_FALSE(a.getValue("xxxx", &aDotA));

	double* noValue = nullptr;

	EXPECT_FALSE(a.getValue("normal", noValue));
}

TEST(AccessibleTest, Privates)
{
	TestClass a;

<<<<<<< HEAD
	EXPECT_TRUE(a.isReadable("normal"));
	EXPECT_TRUE(a.isWriteable("normal"));
=======
	EXPECT_EQ(a.getPrivateProperty(), boost::any_cast<double>(a.getValue("privateProperty")));
	EXPECT_NO_THROW(a.setValue("privateProperty", 123.456));
	EXPECT_NEAR(123.456, boost::any_cast<double>(a.getValue("privateProperty")), 1e10);
	EXPECT_NEAR(a.getPrivateProperty(), boost::any_cast<double>(a.getValue("privateProperty")), 1e10);
}

TEST(AccessibleTest, SharedPointer)
{
	TestClass a;
	std::shared_ptr<int> x = std::make_shared<int>(5);
	std::shared_ptr<int> y;

	y = boost::any_cast<std::shared_ptr<int>>(a.getValue("sharedPtr"));
	EXPECT_EQ(4,*y);

	a.setValue("sharedPtr",x);
	y = boost::any_cast<std::shared_ptr<int>>(a.getValue("sharedPtr"));
	EXPECT_EQ(5,*y);
}

TEST(AccessibleTest, ConvertDoubleToFloat)
{
	// Values don't matter only care for them to be filled
	SurgSim::Math::Matrix44d sourceDouble;
	sourceDouble <<
		1.0/2.0, 1.0/3.0, 1.0/4.0, 1.0/5.0,
		1.0/6.0, 1.0/7.0, 1.0/8.0, 1.0/9.0,
		1.0/10.0, 1.0/11.0, 1.0/12.0, 1.0/13.0,
		1.0/14.0, 1.0/15.0, 1.0/16.0, 1.0/17.0;

	SurgSim::Math::Matrix44f sourceFloat;
	sourceFloat <<
		1.0f/2.0f, 1.0f/3.0f, 1.0f/4.0f, 1.0f/5.0f,
		1.0f/6.0f, 1.0f/7.0f, 1.0f/8.0f, 1.0f/9.0f,
		1.0f/10.0f, 1.0f/11.0f, 1.0f/12.0f, 1.0f/13.0f,
		1.0f/14.0f, 1.0f/15.0f, 1.0f/16.0f, 1.0f/17.0f;

	SurgSim::Math::Matrix44f target;

	ASSERT_NO_THROW({convert<SurgSim::Math::Matrix44f>(sourceDouble);});
	target = convert<SurgSim::Math::Matrix44f>(sourceDouble);
	SurgSim::Math::Matrix44f doubleToFloat = sourceDouble.cast<float>();
	EXPECT_TRUE(target.isApprox(doubleToFloat));

	ASSERT_NO_THROW({convert<SurgSim::Math::Matrix44f>(sourceFloat);});
	target = convert<SurgSim::Math::Matrix44f>(sourceFloat);
	EXPECT_TRUE(target.isApprox(sourceFloat));
}

TEST(AccessibleTests, Serialize)
{
	TestClass a;
	a.serializableProperty = 100;

	YAML::Node node = a.encode();

	EXPECT_TRUE(node.IsMap());
	EXPECT_EQ(100, node["serializableProperty"].as<int>());

	node["serializableProperty"] = 50;
	EXPECT_NO_THROW(a.decode(node));
	EXPECT_EQ(50, a.serializableProperty);
}

class MultipleValuesClass : public Accessible
{
public:
	MultipleValuesClass() : a("invalid"), b("invalid"), c("invalid")
	{
		SURGSIM_ADD_SERIALIZABLE_PROPERTY(MultipleValuesClass, std::string, a, getA, setA);
		SURGSIM_ADD_SERIALIZABLE_PROPERTY(MultipleValuesClass, std::string, b, getB, setB);
		SURGSIM_ADD_SERIALIZABLE_PROPERTY(MultipleValuesClass, std::string, c, getC, setC);
	}

	std::string a;
	std::string getA() const { return a; }
	void setA(std::string val) { a = val; }
	
	std::string b;
	std::string getB() const { return b; }
	void setB(std::string val) { b = val; }
	
	std::string c;
	std::string getC() const { return c; }
	void setC(std::string val) { c = val; }
};

TEST(AccessibleTests, MultipleValues)
{
	YAML::Node newValues;
	newValues["xxx"] = "invalid";
	newValues["a"] = "a";
	newValues["b"] = "b";

	MultipleValuesClass test;
	test.decode(newValues);

	EXPECT_EQ(test.a, "a");
	EXPECT_EQ(test.b, "b");
	EXPECT_EQ(test.c, "invalid");
>>>>>>> 91c66116

	YAML::Node encodedValues = test.encode();

	EXPECT_EQ("a", encodedValues["a"].as<std::string>());
	EXPECT_EQ("b", encodedValues["b"].as<std::string>());
	EXPECT_EQ("invalid", encodedValues["c"].as<std::string>());

}

TEST(AccessibleTest, Privates)
{
	TestClass a;

	EXPECT_EQ(a.getPrivateProperty(), boost::any_cast<double>(a.getValue("privateProperty")));
	EXPECT_NO_THROW(a.setValue("privateProperty", 123.456));
	EXPECT_NEAR(123.456, boost::any_cast<double>(a.getValue("privateProperty")), 1e10);
	EXPECT_NEAR(a.getPrivateProperty(), boost::any_cast<double>(a.getValue("privateProperty")), 1e10);
}

TEST(AccessibleTest, SharedPointer)
{
	TestClass a;
	std::shared_ptr<int> x = std::make_shared<int>(5);
	std::shared_ptr<int> y;

	y = boost::any_cast<std::shared_ptr<int>>(a.getValue("sharedPtr"));
	EXPECT_EQ(4, *y);

	a.setValue("sharedPtr", x);
	y = boost::any_cast<std::shared_ptr<int>>(a.getValue("sharedPtr"));
	EXPECT_EQ(5, *y);
}

TEST(AccessibleTest, ConvertDoubleToFloat)
{
	// Values don't matter only care for them to be filled
	SurgSim::Math::Matrix44d sourceDouble;
	sourceDouble <<
		1.0/2.0, 1.0/3.0, 1.0/4.0, 1.0/5.0, 
		1.0/6.0, 1.0/7.0, 1.0/8.0, 1.0/9.0,
		1.0/10.0, 1.0/11.0, 1.0/12.0, 1.0/13.0,
		1.0/14.0, 1.0/15.0, 1.0/16.0, 1.0/17.0;

	SurgSim::Math::Matrix44f sourceFloat;
	sourceFloat <<
		1.0f/2.0f, 1.0f/3.0f, 1.0f/4.0f, 1.0f/5.0f, 
		1.0f/6.0f, 1.0f/7.0f, 1.0f/8.0f, 1.0f/9.0f,
		1.0f/10.0f, 1.0f/11.0f, 1.0f/12.0f, 1.0f/13.0f,
		1.0f/14.0f, 1.0f/15.0f, 1.0f/16.0f, 1.0f/17.0f;

	SurgSim::Math::Matrix44f target;

	ASSERT_NO_THROW({convert<SurgSim::Math::Matrix44f>(sourceDouble);});
	target = convert<SurgSim::Math::Matrix44f>(sourceDouble);
	SurgSim::Math::Matrix44f doubleToFloat = sourceDouble.cast<float>();
	EXPECT_TRUE(target.isApprox(doubleToFloat));

	ASSERT_NO_THROW({convert<SurgSim::Math::Matrix44f>(sourceFloat);});
	target = convert<SurgSim::Math::Matrix44f>(sourceFloat);
	EXPECT_TRUE(target.isApprox(sourceFloat));
}


}; // namespace Framework
}; // namespace SurgSim<|MERGE_RESOLUTION|>--- conflicted
+++ resolved
@@ -21,11 +21,8 @@
 
 #include "SurgSim/Math/Matrix.h"
 
-<<<<<<< HEAD
-=======
 #include "SurgSim/Serialize/Convert.h"
 
->>>>>>> 91c66116
 #include <memory>
 
 class TestClass : public SurgSim::Framework::Accessible
@@ -44,17 +41,6 @@
 
 		SURGSIM_ADD_RW_PROPERTY(TestClass, double, readWrite, getReadWrite, setReadWrite);
 		SURGSIM_ADD_RW_PROPERTY(TestClass, std::shared_ptr<int>, sharedPtr, getSharedPtr, setSharedPtr);
-<<<<<<< HEAD
-
-		SURGSIM_ADD_RO_PROPERTY(TestClass, int, readOnly, getReadOnly);
-
-		SURGSIM_ADD_RW_PROPERTY(TestClass, double, privateProperty, getPrivateProperty, setPrivateProperty);
-
-		// For testing readable and writeable
-		setGetter("readable", std::bind(&TestClass::getNormal, this));
-		setSetter("writeable", std::bind(&TestClass::setNormal, this, std::bind(SurgSim::Framework::convert<int>,
-			std::placeholders::_1)));
-=======
 
 		SURGSIM_ADD_RO_PROPERTY(TestClass, int, readOnly, getReadOnly);
 
@@ -62,7 +48,6 @@
 
 		SURGSIM_ADD_SERIALIZABLE_PROPERTY(TestClass, float, serializableProperty,
 			getSerializableProperty, setSerializableProperty);
->>>>>>> 91c66116
 	}
 
 	int normal;
@@ -71,17 +56,13 @@
 
 	std::shared_ptr<int> sharedPtr;
 
-<<<<<<< HEAD
-=======
 	float serializableProperty;
 
->>>>>>> 91c66116
 	int getNormal() { return normal; }
 	void setNormal(int val) { normal = val; }
 
 	double getReadWrite() { return readWrite; }
 	void setReadWrite(double val) { readWrite = val; }
-<<<<<<< HEAD
 
 	std::shared_ptr<int> getSharedPtr() { return sharedPtr; }
 	void setSharedPtr(std::shared_ptr<int> val) { sharedPtr = val; }
@@ -91,21 +72,8 @@
 	double getPrivateProperty() const { return privateProperty; }
 	void setPrivateProperty(double val) { privateProperty = val; }
 
-private:
-	double privateProperty;
-=======
-
-	std::shared_ptr<int> getSharedPtr() { return sharedPtr; }
-	void setSharedPtr(std::shared_ptr<int> val) { sharedPtr = val; }
-
-	int getReadOnly() { return readOnly; }
-
-	double getPrivateProperty() const { return privateProperty; }
-	void setPrivateProperty(double val) { privateProperty = val; }
-
 	float getSerializableProperty() const { return serializableProperty; }
 	void setSerializableProperty(float val) { serializableProperty = val; }
->>>>>>> 91c66116
 
 private:
 	double privateProperty;
@@ -133,44 +101,11 @@
 
 	t.setValue("normal", 4);
 	EXPECT_EQ(4, t.getNormal());
-<<<<<<< HEAD
-	EXPECT_ANY_THROW(t.setValue("xxxx", 666.66));
-=======
 	EXPECT_ANY_THROW(t.setValue("xxxx",666.66));
->>>>>>> 91c66116
 }
 
 TEST(AccessibleTest, TransferTest)
 {
-<<<<<<< HEAD
-	TestClass a, b;
-	a.normal = 100;
-	b.normal = 0;
-
-	b.setValue("normal", a.getValue("normal"));
-
-	EXPECT_EQ(a.normal, b.normal);
-}
-
-TEST(AccessibleTests, ReadWriteMacroTest)
-{
-	TestClass a;
-	a.readWrite = 100.0;
-
-	EXPECT_EQ(a.readWrite, boost::any_cast<double>(a.getValue("readWrite")));
-	a.setValue("readWrite", 50.0);
-	EXPECT_EQ(50.0, a.readWrite);
-}
-
-TEST(AccessibleTests, ReadOnlyMacroTest)
-{
-	TestClass a;
-	a.readOnly = 200;
-
-	EXPECT_EQ(a.readOnly, boost::any_cast<int>(a.getValue("readOnly")));
-
-	EXPECT_ANY_THROW(a.setValue("readOnly", 100));
-=======
 	TestClass a,b;
 	a.normal = 100;
 	b.normal = 0;
@@ -198,7 +133,6 @@
 	EXPECT_EQ(a.readOnly, boost::any_cast<int>(a.getValue("readOnly")));
 
 	EXPECT_ANY_THROW(a.setValue("readOnly",100));
->>>>>>> 91c66116
 }
 
 TEST(AccessibleTest, TemplateFunction)
@@ -226,10 +160,6 @@
 {
 	TestClass a;
 
-<<<<<<< HEAD
-	EXPECT_TRUE(a.isReadable("normal"));
-	EXPECT_TRUE(a.isWriteable("normal"));
-=======
 	EXPECT_EQ(a.getPrivateProperty(), boost::any_cast<double>(a.getValue("privateProperty")));
 	EXPECT_NO_THROW(a.setValue("privateProperty", 123.456));
 	EXPECT_NEAR(123.456, boost::any_cast<double>(a.getValue("privateProperty")), 1e10);
@@ -330,7 +260,6 @@
 	EXPECT_EQ(test.a, "a");
 	EXPECT_EQ(test.b, "b");
 	EXPECT_EQ(test.c, "invalid");
->>>>>>> 91c66116
 
 	YAML::Node encodedValues = test.encode();
 
@@ -340,59 +269,5 @@
 
 }
 
-TEST(AccessibleTest, Privates)
-{
-	TestClass a;
-
-	EXPECT_EQ(a.getPrivateProperty(), boost::any_cast<double>(a.getValue("privateProperty")));
-	EXPECT_NO_THROW(a.setValue("privateProperty", 123.456));
-	EXPECT_NEAR(123.456, boost::any_cast<double>(a.getValue("privateProperty")), 1e10);
-	EXPECT_NEAR(a.getPrivateProperty(), boost::any_cast<double>(a.getValue("privateProperty")), 1e10);
-}
-
-TEST(AccessibleTest, SharedPointer)
-{
-	TestClass a;
-	std::shared_ptr<int> x = std::make_shared<int>(5);
-	std::shared_ptr<int> y;
-
-	y = boost::any_cast<std::shared_ptr<int>>(a.getValue("sharedPtr"));
-	EXPECT_EQ(4, *y);
-
-	a.setValue("sharedPtr", x);
-	y = boost::any_cast<std::shared_ptr<int>>(a.getValue("sharedPtr"));
-	EXPECT_EQ(5, *y);
-}
-
-TEST(AccessibleTest, ConvertDoubleToFloat)
-{
-	// Values don't matter only care for them to be filled
-	SurgSim::Math::Matrix44d sourceDouble;
-	sourceDouble <<
-		1.0/2.0, 1.0/3.0, 1.0/4.0, 1.0/5.0, 
-		1.0/6.0, 1.0/7.0, 1.0/8.0, 1.0/9.0,
-		1.0/10.0, 1.0/11.0, 1.0/12.0, 1.0/13.0,
-		1.0/14.0, 1.0/15.0, 1.0/16.0, 1.0/17.0;
-
-	SurgSim::Math::Matrix44f sourceFloat;
-	sourceFloat <<
-		1.0f/2.0f, 1.0f/3.0f, 1.0f/4.0f, 1.0f/5.0f, 
-		1.0f/6.0f, 1.0f/7.0f, 1.0f/8.0f, 1.0f/9.0f,
-		1.0f/10.0f, 1.0f/11.0f, 1.0f/12.0f, 1.0f/13.0f,
-		1.0f/14.0f, 1.0f/15.0f, 1.0f/16.0f, 1.0f/17.0f;
-
-	SurgSim::Math::Matrix44f target;
-
-	ASSERT_NO_THROW({convert<SurgSim::Math::Matrix44f>(sourceDouble);});
-	target = convert<SurgSim::Math::Matrix44f>(sourceDouble);
-	SurgSim::Math::Matrix44f doubleToFloat = sourceDouble.cast<float>();
-	EXPECT_TRUE(target.isApprox(doubleToFloat));
-
-	ASSERT_NO_THROW({convert<SurgSim::Math::Matrix44f>(sourceFloat);});
-	target = convert<SurgSim::Math::Matrix44f>(sourceFloat);
-	EXPECT_TRUE(target.isApprox(sourceFloat));
-}
-
-
 }; // namespace Framework
 }; // namespace SurgSim