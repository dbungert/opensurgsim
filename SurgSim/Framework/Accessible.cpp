// This file is a part of the OpenSurgSim project.
// Copyright 2013, SimQuest Solutions Inc.
//
// Licensed under the Apache License, Version 2.0 (the "License");
// you may not use this file except in compliance with the License.
// You may obtain a copy of the License at
//
//     http://www.apache.org/licenses/LICENSE-2.0
//
// Unless required by applicable law or agreed to in writing, software
// distributed under the License is distributed on an "AS IS" BASIS,
// WITHOUT WARRANTIES OR CONDITIONS OF ANY KIND, either express or implied.
// See the License for the specific language governing permissions and
// limitations under the License.

#include "SurgSim/Framework/Accessible.h"
#include "SurgSim/Math/Matrix.h"

namespace SurgSim
{
namespace Framework
{

<<<<<<< HEAD
template <>
boost::any Framework::Accessible::getValue(const std::string& name) const
=======
Accessible::Accessible()
{

}

Accessible::~Accessible()
{

}

boost::any Accessible::getValue(const std::string& name) const
>>>>>>> ed83f995
{
	auto functors = m_functors.find(name);
	if (functors != std::end(m_functors) && functors->second.getter != nullptr)
	{
		return functors->second.getter();
	}
	else
	{
		SURGSIM_FAILURE() << "Can't get property: " << name << "." << ((functors == std::end(m_functors)) ?
						  "Property not found." : "No getter defined for property.");
		return boost::any();
	}
}

<<<<<<< HEAD
boost::any Framework::Accessible::getValue(const std::string& name) const
{
	return getValue<boost::any>(name);
}


void Framework::Accessible::setValue(const std::string& name, const boost::any& value)
=======
void Accessible::setValue(const std::string& name, const boost::any& value)
>>>>>>> ed83f995
{
	auto functors = m_functors.find(name);
	if (functors != std::end(m_functors) && functors->second.setter != nullptr)
	{
		functors->second.setter(value);
	}
	else
	{
		SURGSIM_FAILURE() << "Can't set property: " << name << "." << ((functors == std::end(m_functors)) ?
						  "Property not found." : "No setter defined for property.");
	}
}


void Accessible::setGetter(const std::string& name, GetterType func)
{
	SURGSIM_ASSERT(func != nullptr) << "Getter functor can't be nullptr";

	m_functors[name].getter = func;
}

void Accessible::setSetter(const std::string& name, SetterType func)
{
	SURGSIM_ASSERT(func != nullptr) << "Setter functor can't be nullptr";

	m_functors[name].setter = func;
}

void Accessible::setAccessors(const std::string& name, GetterType getter, SetterType setter)
{
	setGetter(name, getter);
	setSetter(name, setter);
}


void Accessible::removeAccessors(const std::string& name)
{
	auto functors = m_functors.find(name);
	if (functors != std::end(m_functors))
	{
		functors->second.setter = nullptr;
		functors->second.getter = nullptr;
	}
}


bool Accessible::isReadable(const std::string& name) const
{
	auto functors = m_functors.find(name);
	return (functors != m_functors.end() && functors->second.getter != nullptr);
}

bool Accessible::isWriteable(const std::string& name) const
{
	auto functors = m_functors.find(name);
	return (functors != m_functors.end() && functors->second.setter != nullptr);
}

void Accessible::setSerializable(const std::string& name, EncoderType encoder, DecoderType decoder)
{
	SURGSIM_ASSERT(encoder != nullptr) << "Encoder functor can't be nullptr.";
	SURGSIM_ASSERT(decoder != nullptr) << "Decoder functor can't be nullptr.";

	m_functors[name].encoder = encoder;
	m_functors[name].decoder = decoder;
}

YAML::Node Accessible::encode() const
{
	YAML::Node result;
	for (auto functors = m_functors.cbegin(); functors != m_functors.cend(); ++functors)
	{
		auto encoder = functors->second.encoder;
		if (encoder != nullptr)
		{
			result[functors->first] = encoder();
		}
	}
	return result;
}

void  Accessible::decode(const YAML::Node& node)
{
	SURGSIM_ASSERT(node.IsMap()) << "Node to decode accessible has to be map.";
	for (auto functors = m_functors.cbegin(); functors != m_functors.cend(); ++functors)
	{
		auto decoder = functors->second.decoder;
		if (decoder != nullptr)
		{
			YAML::Node temporary = node[functors->first];
			if (!temporary.IsNull() && temporary.IsDefined())
			{
				try
				{
					decoder(&temporary);
				}
				catch (std::exception e)
				{
					SURGSIM_FAILURE() << e.what();
				}
			}
		}
	}
}

void Accessible::forwardProperty(const std::string& name, const Accessible& target, const std::string& targetValueName)
{
	Functors functors;
	auto found = target.m_functors.find(targetValueName);
	if (found != target.m_functors.end())
	{
		functors.getter = found->second.getter;
		functors.setter = found->second.setter;
		m_functors[name] = std::move(functors);
	}
	else
	{
		SURGSIM_FAILURE() << "Target does not have any setters or getters on property " << targetValueName;
	}
}

template<>
SurgSim::Math::Matrix44f convert(boost::any val)
{

	SurgSim::Math::Matrix44f floatResult;
	// Use try in case this conversion was created using a Matrix44f, in which case the any_cast will
	// still fail and throw an exception
	try
	{
		SurgSim::Math::Matrix44d result = boost::any_cast<SurgSim::Math::Matrix44d>(val);
		floatResult = result.cast<float>();
	}
	catch (boost::bad_any_cast&)
	{
		floatResult = boost::any_cast<SurgSim::Math::Matrix44f>(val);
	}
	return floatResult;
}


}; // Framework
}; // SurgSim<|MERGE_RESOLUTION|>--- conflicted
+++ resolved
@@ -21,22 +21,18 @@
 namespace Framework
 {
 
-<<<<<<< HEAD
+Accessible::Accessible()
+{
+
+}
+
+Accessible::~Accessible()
+{
+
+}
+
 template <>
-boost::any Framework::Accessible::getValue(const std::string& name) const
-=======
-Accessible::Accessible()
-{
-
-}
-
-Accessible::~Accessible()
-{
-
-}
-
 boost::any Accessible::getValue(const std::string& name) const
->>>>>>> ed83f995
 {
 	auto functors = m_functors.find(name);
 	if (functors != std::end(m_functors) && functors->second.getter != nullptr)
@@ -51,17 +47,14 @@
 	}
 }
 
-<<<<<<< HEAD
-boost::any Framework::Accessible::getValue(const std::string& name) const
+boost::any Accessible::getValue(const std::string& name) const
 {
 	return getValue<boost::any>(name);
 }
 
 
-void Framework::Accessible::setValue(const std::string& name, const boost::any& value)
-=======
 void Accessible::setValue(const std::string& name, const boost::any& value)
->>>>>>> ed83f995
+
 {
 	auto functors = m_functors.find(name);
 	if (functors != std::end(m_functors) && functors->second.setter != nullptr)
