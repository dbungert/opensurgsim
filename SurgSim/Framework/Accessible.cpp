// This file is a part of the OpenSurgSim project.
// Copyright 2013, SimQuest Solutions Inc.
//
// Licensed under the Apache License, Version 2.0 (the "License");
// you may not use this file except in compliance with the License.
// You may obtain a copy of the License at
//
//     http://www.apache.org/licenses/LICENSE-2.0
//
// Unless required by applicable law or agreed to in writing, software
// distributed under the License is distributed on an "AS IS" BASIS,
// WITHOUT WARRANTIES OR CONDITIONS OF ANY KIND, either express or implied.
// See the License for the specific language governing permissions and
// limitations under the License.

#include "SurgSim/Framework/Accessible.h"
#include "SurgSim/Math/Matrix.h"

namespace SurgSim
{
namespace Framework
{

boost::any Framework::Accessible::getValue(const std::string& name)
{
	auto functors = m_functors.find(name);
	if (functors != std::end(m_functors) && functors->second.getter != nullptr)
	{
		return functors->second.getter();
	}
	else
	{
<<<<<<< HEAD
		SURGSIM_FAILURE() << "No property with name: " << name <<" found.";
=======
		SURGSIM_FAILURE() << "Can't get property: " << name << "." <<
			((functors == std::end(m_functors)) ? "Property not found." : "No getter defined for property.");
>>>>>>> 91c66116
		return boost::any();
	}
}

void Framework::Accessible::setValue(const std::string& name, const boost::any& value)
{
	auto functors = m_functors.find(name);
	if (functors != std::end(m_functors) && functors->second.setter != nullptr)
	{
		functors->second.setter(value);
	}
	else
	{
		SURGSIM_FAILURE() << "Can't set property: " << name << "." <<
			((functors == std::end(m_functors)) ? "Property not found." : "No setter defined for property.");
	}
	else
	{
		SURGSIM_FAILURE() << "Can't set property with name: " << name << ".";
	}
}


void Accessible::setGetter(const std::string& name, GetterType func)
{
	SURGSIM_ASSERT(func != nullptr) << "Getter functor can't be nullptr";

	m_functors[name].getter = func;
}

void Accessible::setSetter(const std::string& name, SetterType func)
{
	SURGSIM_ASSERT(func != nullptr) << "Getter functor can't be nullptr";

	m_functors[name].setter = func;
}

void Accessible::setAccessors(const std::string& name, GetterType getter, SetterType setter)
{
	setGetter(name, getter);
	setSetter(name, setter);
}

bool Accessible::isReadable(const std::string& name) const
{
	auto functors = m_functors.find(name);
	return (functors != m_functors.end() && functors->second.getter != nullptr);
}

bool Accessible::isWriteable(const std::string& name) const
{
	auto functors = m_functors.find(name);
	return (functors != m_functors.end() && functors->second.getter != nullptr);
}

void Accessible::setSerializable(const std::string& name, EncoderType encoder, DecoderType decoder)
{
	SURGSIM_ASSERT(encoder != nullptr) << "Encoder functor can't be nullptr.";
	SURGSIM_ASSERT(decoder != nullptr) << "Decoder functor can't be nullptr.";

	m_functors[name].encoder = encoder;
	m_functors[name].decoder = decoder;
}

YAML::Node Accessible::encode()
{
	YAML::Node result;
	for (auto functors = m_functors.cbegin(); functors != m_functors.cend(); ++functors)
	{
		auto encoder = functors->second.encoder;
		if (encoder != nullptr)
		{
			result[functors->first] = encoder();
		}
	}
	return result;
}

void  Accessible::decode(const YAML::Node& node)
{
	bool result = false;
	SURGSIM_ASSERT(node.IsMap()) << "Node to decode accessible has to be map.";
	for (auto functors = m_functors.cbegin(); functors != m_functors.cend(); ++functors)
	{
		auto decoder = functors->second.decoder;
		if (decoder != nullptr)
		{
			YAML::Node temporary = node[functors->first];
			if (!temporary.IsNull() && temporary.IsDefined())
			{
				try
				{
					decoder(&temporary);
				}
				catch (std::exception e)
				{
					SURGSIM_FAILURE() << e.what();
				}
			}
		}
	}
}

template<>
SurgSim::Math::Matrix44f convert(boost::any val)
{

	SurgSim::Math::Matrix44f floatResult;
	// Use try in case this conversion was created using a Matrix44f, in which case the any_cast will
	// still fail and throw an exception
	try
	{
		SurgSim::Math::Matrix44d result = boost::any_cast<SurgSim::Math::Matrix44d>(val);
		floatResult = result.cast<float>();
	}
	catch (boost::bad_any_cast &)
	{
		floatResult = boost::any_cast<SurgSim::Math::Matrix44f>(val);
	}
	return floatResult;
}

<<<<<<< HEAD
template<>
SurgSim::Math::Matrix44f convert(boost::any val)
{

	SurgSim::Math::Matrix44f floatResult;
	// Use try in case this conversion was created using a Matrix44f, in which case the any_cast will
	// still fail and throw an exception
	try
	{
		SurgSim::Math::Matrix44d result = boost::any_cast<SurgSim::Math::Matrix44d>(val);
		floatResult = result.cast<float>();
	}
	catch (boost::bad_any_cast &)
	{
		floatResult = boost::any_cast<SurgSim::Math::Matrix44f>(val);
	}
	return floatResult;
}

=======
>>>>>>> 91c66116

}; // Framework
}; // SurgSim<|MERGE_RESOLUTION|>--- conflicted
+++ resolved
@@ -30,12 +30,8 @@
 	}
 	else
 	{
-<<<<<<< HEAD
-		SURGSIM_FAILURE() << "No property with name: " << name <<" found.";
-=======
 		SURGSIM_FAILURE() << "Can't get property: " << name << "." <<
 			((functors == std::end(m_functors)) ? "Property not found." : "No getter defined for property.");
->>>>>>> 91c66116
 		return boost::any();
 	}
 }
@@ -51,10 +47,6 @@
 	{
 		SURGSIM_FAILURE() << "Can't set property: " << name << "." <<
 			((functors == std::end(m_functors)) ? "Property not found." : "No setter defined for property.");
-	}
-	else
-	{
-		SURGSIM_FAILURE() << "Can't set property with name: " << name << ".";
 	}
 }
 
@@ -158,28 +150,6 @@
 	return floatResult;
 }
 
-<<<<<<< HEAD
-template<>
-SurgSim::Math::Matrix44f convert(boost::any val)
-{
-
-	SurgSim::Math::Matrix44f floatResult;
-	// Use try in case this conversion was created using a Matrix44f, in which case the any_cast will
-	// still fail and throw an exception
-	try
-	{
-		SurgSim::Math::Matrix44d result = boost::any_cast<SurgSim::Math::Matrix44d>(val);
-		floatResult = result.cast<float>();
-	}
-	catch (boost::bad_any_cast &)
-	{
-		floatResult = boost::any_cast<SurgSim::Math::Matrix44f>(val);
-	}
-	return floatResult;
-}
-
-=======
->>>>>>> 91c66116
 
 }; // Framework
 }; // SurgSim