// This file is a part of the OpenSurgSim project.
// Copyright 2013, SimQuest Solutions Inc.
//
// Licensed under the Apache License, Version 2.0 (the "License");
// you may not use this file except in compliance with the License.
// You may obtain a copy of the License at
//
//     http://www.apache.org/licenses/LICENSE-2.0
//
// Unless required by applicable law or agreed to in writing, software
// distributed under the License is distributed on an "AS IS" BASIS,
// WITHOUT WARRANTIES OR CONDITIONS OF ANY KIND, either express or implied.
// See the License for the specific language governing permissions and
// limitations under the License.

#include <gtest/gtest.h>

#include "SurgSim/Math/Geometry.h"
#include "SurgSim/Math/UnitTests/MockCapsule.h"
#include "SurgSim/Math/UnitTests/MockTriangle.h"

namespace SurgSim
{
namespace Math
{

class TriangleCapsuleContactCalculationTest : public ::testing::Test
{
protected:
	typedef std::tuple<std::string,	// String to describe the scenario.
		MockTriangle,	// The triangle.
		MockCapsule,	// The capsule.
		bool,		// Flag to indicate if the two shapes are expected to be found intersecting.
		bool,		// Flag to indicate if expected contact info is available to check against.
		Vector3d,	// Expected penetration point in the triangle.
		Vector3d>	// Expected penetration point in the capsule.
		TriangleCapsuleTestCase;

	SurgSim::Math::RigidTransform3d buildRigidTransform(double angle, double axisX, double axisY, double axisZ,
		double translationX, double translationY, double translationZ)
	{
		using SurgSim::Math::makeRigidTransform;
		using SurgSim::Math::makeRotationQuaternion;
		return makeRigidTransform(makeRotationQuaternion(angle, Vector3d(axisX, axisY, axisZ).normalized()),
									Vector3d(translationX, translationY, translationZ));
	}

	void SetUp() override
	{
		m_transforms.push_back(buildRigidTransform(0.0, 1.0, 0.0, 0.0, 0.0, 0.0, 0.0));
		m_transforms.push_back(buildRigidTransform(1.234, 17.04, 2.047, 3.052, 23.34, 42.45, 83.68));
		m_transforms.push_back(buildRigidTransform(-5.34, 41.03, -2.52, -3.84, -3.45, 66.47, 29.34));
		m_transforms.push_back(buildRigidTransform(0.246, -9.42, -4.86, 2.469, 37.68, -34.6, -17.1));
		m_transforms.push_back(buildRigidTransform(-0.85, 3.344, 8.329, -97.4, 9.465, 0.275, -95.9));
	}

	void checkEqual(const Vector3d& v1, const Vector3d& v2)
	{
		if (v1.isZero(Geometry::DistanceEpsilon))
		{
			EXPECT_TRUE(v2.isZero(Geometry::DistanceEpsilon));
		}
		else
		{
			EXPECT_TRUE(v1.isApprox(v2, Geometry::DistanceEpsilon));
		}
	}

	void testTriangleCapsuleContactCalculation(const TriangleCapsuleTestCase& data)
	{
		MockTriangle t = std::get<1>(data);
		MockCapsule c = std::get<2>(data);
		bool contactExpected = std::get<3>(data);
		bool checkForPenetrationPoints = std::get<4>(data);
		Vector3d expectedTPoint = std::get<5>(data);
		Vector3d expectedCPoint = std::get<6>(data);

		double expectedPenetrationDepth = (expectedCPoint - expectedTPoint).norm();
		double penetrationDepth;
		Vector3d tPoint, cPoint, normal, cPointAxis;
		bool contactFound = false;
		std::string traceMessage[12] = {"Triangle vs Capsule",
			"Triangle (vertices shifted once) vs Capsule",
			"Triangle (vertices shifted twice) vs Capsule",
			"Triangle vs Capsule (vertices interchanged)",
			"Triangle (vertices shifted once) vs Capsule (vertices interchanged)",
			"Triangle (vertices shifted twice) vs Capsule (vertices interchanged)",
			"Reversed Triangle vs Capsule",
			"Reversed Triangle (vertices shifted once) vs Capsule",
			"Reversed Triangle (vertices shifted twice) vs Capsule",
			"Reversed Triangle vs Capsule (vertices interchanged)",
			"Reversed Triangle (vertices shifted once) vs Capsule (vertices interchanged)",
			"Reversed Triangle (vertices shifted twice) vs Capsule (vertices interchanged)"
		};
		for (int count = 0; count < 12; ++count)
		{
			SCOPED_TRACE(std::get<0>(data) + ": " + traceMessage[count]);

			switch (count)
			{
			case 0:
				EXPECT_NO_THROW(
					contactFound = calculateContactTriangleCapsule(t.v0, t.v1, t.v2, t.n, c.v0, c.v1, c.r,
					&penetrationDepth, &tPoint, &cPoint, &normal, &cPointAxis));
				break;
			case 1:
				EXPECT_NO_THROW(
					contactFound = calculateContactTriangleCapsule(t.v1, t.v2, t.v0, t.n, c.v0, c.v1, c.r,
					&penetrationDepth, &tPoint, &cPoint, &normal, &cPointAxis));
				break;
			case 2:
				EXPECT_NO_THROW(
					contactFound = calculateContactTriangleCapsule(t.v2, t.v0, t.v1, t.n, c.v0, c.v1, c.r,
					&penetrationDepth, &tPoint, &cPoint, &normal, &cPointAxis));
				break;
			case 3:
				EXPECT_NO_THROW(
					contactFound = calculateContactTriangleCapsule(t.v0, t.v1, t.v2, t.n, c.v1, c.v0, c.r,
					&penetrationDepth, &tPoint, &cPoint, &normal, &cPointAxis));
				break;
			case 4:
				EXPECT_NO_THROW(
					contactFound = calculateContactTriangleCapsule(t.v1, t.v2, t.v0, t.n, c.v1, c.v0, c.r,
					&penetrationDepth, &tPoint, &cPoint, &normal, &cPointAxis));
				break;
			case 5:
				EXPECT_NO_THROW(
					contactFound = calculateContactTriangleCapsule(t.v2, t.v0, t.v1, t.n, c.v1, c.v0, c.r,
					&penetrationDepth, &tPoint, &cPoint, &normal, &cPointAxis));
				break;
			case 6:
				EXPECT_NO_THROW(
					contactFound = calculateContactTriangleCapsule(t.v2, t.v1, t.v0, c.v0, c.v1, c.r,
					&penetrationDepth, &tPoint, &cPoint, &normal, &cPointAxis));
				break;
			case 7:
				EXPECT_NO_THROW(
					contactFound = calculateContactTriangleCapsule(t.v1, t.v0, t.v2, c.v0, c.v1, c.r,
					&penetrationDepth, &tPoint, &cPoint, &normal, &cPointAxis));
				break;
			case 8:
				EXPECT_NO_THROW(
					contactFound = calculateContactTriangleCapsule(t.v0, t.v2, t.v1, c.v0, c.v1, c.r,
					&penetrationDepth, &tPoint, &cPoint, &normal, &cPointAxis));
				break;
			case 9:
				EXPECT_NO_THROW(
					contactFound = calculateContactTriangleCapsule(t.v2, t.v1, t.v0, c.v1, c.v0, c.r,
					&penetrationDepth, &tPoint, &cPoint, &normal, &cPointAxis));
				break;
			case 10:
				EXPECT_NO_THROW(
					contactFound = calculateContactTriangleCapsule(t.v1, t.v0, t.v2, c.v1, c.v0, c.r,
					&penetrationDepth, &tPoint, &cPoint, &normal, &cPointAxis));
				break;
			case 11:
				EXPECT_NO_THROW(
					contactFound = calculateContactTriangleCapsule(t.v0, t.v2, t.v1, c.v1, c.v0, c.r,
					&penetrationDepth, &tPoint, &cPoint, &normal, &cPointAxis));
				break;
			}

			EXPECT_EQ(contactExpected, contactFound);
			if (contactFound)
			{
				if (checkForPenetrationPoints && count < 6)
				{
					EXPECT_NEAR(expectedPenetrationDepth, penetrationDepth, Geometry::DistanceEpsilon);
					checkEqual(expectedTPoint, tPoint);
					checkEqual(expectedCPoint, cPoint);
				}

				// Check that tPoint is on the plane of t.
				double tSignedDistance = std::abs(tPoint.dot(t.n) - t.v0.dot(t.n));
				EXPECT_NEAR(tSignedDistance, 0.0, Geometry::DistanceEpsilon);

				// Check that cPoint is on the surface of c.
				Vector3d result;
				double cDistance = SurgSim::Math::distancePointSegment(cPoint, c.v0, c.v1, &result) - c.r;
				EXPECT_LE(std::abs(cDistance), Geometry::DistanceEpsilon);

				// Check that tPoint is inside t.
				EXPECT_TRUE(SurgSim::Math::isPointInsideTriangle(tPoint, t.v0, t.v1, t.v2));

				// Check if the penetration depth when applied as correction, separates the shapes.
				// First move the shapes apart by just short of the penetration depth, to make sure
				// the shapes are still colliding.
				{
					Vector3d tP, cP;
					Vector3d correction = normal * (0.5 * penetrationDepth - Geometry::DistanceEpsilon);
					MockTriangle correctedT(t);
					correctedT.translate(correction);
					MockCapsule correctedC(c);
					correctedC.translate(-correction);
					auto correctedDistance = distanceSegmentTriangle(correctedC.v0, correctedC.v1, correctedT.v0,
						correctedT.v1, correctedT.v2, correctedT.n, &cP, &tP) - c.r;
					EXPECT_TRUE(correctedDistance >= -4.0 * Geometry::DistanceEpsilon)
						<< "correctedDistance = " << correctedDistance;
					EXPECT_TRUE(correctedDistance <= Geometry::DistanceEpsilon)
						<< "correctedDistance = " << correctedDistance;
				}
				// Now move the shapes apart by just a little farther than the penetration depth, to establish
				// that the shapes are not colliding.
				{
					Vector3d tP, cP;
					Vector3d correction = normal * (0.5 * penetrationDepth + Geometry::DistanceEpsilon);
					MockTriangle correctedT(t);
					correctedT.translate(correction);
					MockCapsule correctedC(c);
					correctedC.translate(-correction);
					auto correctedDistance = distanceSegmentTriangle(correctedC.v0, correctedC.v1, correctedT.v0,
						correctedT.v1, correctedT.v2, correctedT.n, &cP, &tP) - c.r;
					EXPECT_TRUE(correctedDistance <= 4.0 * Geometry::DistanceEpsilon)
						<< "correctedDistance = " << correctedDistance;
					EXPECT_TRUE(correctedDistance >= -Geometry::DistanceEpsilon)
						<< "correctedDistance = " << correctedDistance;
				}
			}
		}
	}

	void testTriangleCapsuleContactCalculation(std::string scenario, Vector3d cv0, Vector3d cv1, bool contactFound,
		bool checkPenetrationPoints = false, Vector3d pointOnTriangle = Vector3d::Zero(),
		Vector3d pointOnCapsule = Vector3d::Zero())
	{
		MockTriangle t(Vector3d(5, -5, 0), Vector3d(0, 5, 0), Vector3d(-5, -5, 0));
		MockCapsule c(MockCapsule(cv0, cv1, 0.5));

		for (const auto& transform : m_transforms)
		{
			MockTriangle transformedT(t);
			transformedT.transform(transform);
			MockCapsule transformedC(c);
			transformedC.transform(transform);
			testTriangleCapsuleContactCalculation(TriangleCapsuleTestCase(scenario, transformedT, transformedC,
				contactFound, checkPenetrationPoints, (transform * pointOnTriangle).eval(),
				(transform * pointOnCapsule).eval()));
		}
	}

private:
	// List of random transformations.
	std::vector<SurgSim::Math::RigidTransform3d> m_transforms;
};

TEST_F(TriangleCapsuleContactCalculationTest, TestCase1)
{
	testTriangleCapsuleContactCalculation("(Perpendicular) Capsule far away from triangle",
		Vector3d(0.0, 0.0, 10.0), Vector3d(0.0, 0.0, 5.0), false);
}

TEST_F(TriangleCapsuleContactCalculationTest, TestCase2)
{
	testTriangleCapsuleContactCalculation("(Perpendicular) Capsule far away from triangle",
		Vector3d(0.0, 0.0, 10.0), Vector3d(0.0, 0.0, 5.0), false);
}

TEST_F(TriangleCapsuleContactCalculationTest, TestCase3)
{
	testTriangleCapsuleContactCalculation("(Perpendicular) Capsule just away triangle",
		Vector3d(0.0, 0.0, 10.0), Vector3d(0.0, 0.0, 0.500001), false);
}

TEST_F(TriangleCapsuleContactCalculationTest, TestCase4)
{
	testTriangleCapsuleContactCalculation("(Perpendicular) Capsule just touching triangle",
		Vector3d(0.0, 0.0, 10.0), Vector3d(0.0, 0.0, 0.49999), true, true, Vector3d::Zero(), Vector3d(0, 0, -0.00001));
}

TEST_F(TriangleCapsuleContactCalculationTest, TestCase5)
{
	testTriangleCapsuleContactCalculation("(Perpendicular) Capsule axis just away from triangle",
		Vector3d(0.0, 0.0, 10.0), Vector3d(0.0, 0.0, 0.0001), true, true, Vector3d::Zero(), Vector3d(0, 0, -0.4999));
}

TEST_F(TriangleCapsuleContactCalculationTest, TestCase6)
{
	testTriangleCapsuleContactCalculation("(Perpendicular) Capsule axis just touching triangle",
		Vector3d(0.0, 0.0, 10.0), Vector3d(0.0, 0.0, -0.0001), true, true, Vector3d::Zero(), Vector3d(0, 0, -0.5001));
}

TEST_F(TriangleCapsuleContactCalculationTest, TestCase7)
{
	testTriangleCapsuleContactCalculation("(Angled) Capsule far away from triangle",
		Vector3d(1.0, 1.0, 10.0), Vector3d(0.0, 0.0, 5.0), false);
}

TEST_F(TriangleCapsuleContactCalculationTest, TestCase8)
{
	testTriangleCapsuleContactCalculation("(Angled) Capsule just away triangle",
		Vector3d(1.0, 1.0, 10.0), Vector3d(0.0, 0.0, 0.500001), false);
}

TEST_F(TriangleCapsuleContactCalculationTest, TestCase9)
{
	testTriangleCapsuleContactCalculation("(Angled) Capsule just touching triangle",
		Vector3d(1.0, 1.0, 10.0), Vector3d(0.0, 0.0, 0.49999), true, true, Vector3d::Zero(), Vector3d(0, 0, -0.00001));
}

TEST_F(TriangleCapsuleContactCalculationTest, TestCase10)
{
	testTriangleCapsuleContactCalculation("(Angled) Capsule axis just away from triangle",
		Vector3d(1.0, 1.0, 10.0), Vector3d(0.0, 0.0, 0.0001), true, true, Vector3d::Zero(), Vector3d(0, 0, -0.4999));
}

TEST_F(TriangleCapsuleContactCalculationTest, TestCase11)
{
	testTriangleCapsuleContactCalculation("(Angled) Capsule axis just touching triangle",
		Vector3d(1.0, 1.0, 10.0), Vector3d(0.0, 0.0, -0.0001), true, true, Vector3d::Zero(), Vector3d(0, 0, -0.5001));
}

TEST_F(TriangleCapsuleContactCalculationTest, TestCase12)
{
	testTriangleCapsuleContactCalculation("Capsule axis through triangle",
		Vector3d(0.0, 6.0, 1.0), Vector3d(0.0, -6.0, -1.0), true, false);
}

TEST_F(TriangleCapsuleContactCalculationTest, TestCase13)
{
	testTriangleCapsuleContactCalculation("(Angled, near edge 1) Capsule far away from triangle",
		Vector3d(4.0, 0.0, 5.0), Vector3d(2.4, 0.0, 2.0), false);
}

TEST_F(TriangleCapsuleContactCalculationTest, TestCase14)
{
	testTriangleCapsuleContactCalculation("(Angled, near edge 1) Capsule just away triangle",
		Vector3d(4.0, 0.0, 5.0), Vector3d(2.4, 0.0, 0.500001), false);
}

TEST_F(TriangleCapsuleContactCalculationTest, TestCase15)
{
	testTriangleCapsuleContactCalculation("(Angled, near edge 1) Capsule just touching triangle",
		Vector3d(4.0, 0.0, 5.0), Vector3d(2.4, 0.0, 0.49999), true,
		true, Vector3d(2.4, 0.0, 0.0), Vector3d(2.4, 0.0,-0.00001));
}

TEST_F(TriangleCapsuleContactCalculationTest, TestCase16)
{
	testTriangleCapsuleContactCalculation("(Angled, near edge 1) Capsule axis just away from triangle",
		Vector3d(4.0, 0.0, 5.0), Vector3d(2.4, 0.0, 0.0001), true,
		true, Vector3d(2.4, 0.0, 0.0), Vector3d(2.4, 0.0, -0.4999));
}

TEST_F(TriangleCapsuleContactCalculationTest, TestCase17)
{
	testTriangleCapsuleContactCalculation("(Angled, near edge 1) Capsule axis just touching triangle",
		Vector3d(4.0, 0.0, 5.0), Vector3d(2.4, 0.0, -0.0001), true,
		true, Vector3d(2.4, 0.0, 0.0), Vector3d(2.4, 0.0, -0.5001));
}

TEST_F(TriangleCapsuleContactCalculationTest, TestCase18)
{
	testTriangleCapsuleContactCalculation("(Angled, near edge 1) Capsule axis inside triangle",
		Vector3d(4.0, 0.0, 5.0), Vector3d(2.4, 0.0, -0.5), true);
}

TEST_F(TriangleCapsuleContactCalculationTest, TestCase19)
{
	testTriangleCapsuleContactCalculation("(Angled, near edge 2) Capsule far away from triangle",
		Vector3d(-4.0, 0.0, 5.0), Vector3d(-2.4, 0.0, 2.0), false);
}

TEST_F(TriangleCapsuleContactCalculationTest, TestCase20)
{
	testTriangleCapsuleContactCalculation("(Angled, near edge 2) Capsule just away triangle",
		Vector3d(-4.0, 0.0, 5.0), Vector3d(-2.4, 0.0, 0.500001), false);
}

TEST_F(TriangleCapsuleContactCalculationTest, TestCase21)
{
	testTriangleCapsuleContactCalculation("(Angled, near edge 2) Capsule just touching triangle",
		Vector3d(-4.0, 0.0, 5.0), Vector3d(-2.4, 0.0, 0.49999), true,
		true, Vector3d(-2.4, 0.0, 0.0), Vector3d(-2.4, 0.0, -0.00001));
}

TEST_F(TriangleCapsuleContactCalculationTest, TestCase22)
{
	testTriangleCapsuleContactCalculation("(Angled, near edge 2) Capsule axis just away from triangle",
		Vector3d(-4.0, 0.0, 5.0), Vector3d(-2.4, 0.0, 0.0001), true,
		true, Vector3d(-2.4, 0.0, 0.0), Vector3d(-2.4, 0.0, -0.4999));
}

TEST_F(TriangleCapsuleContactCalculationTest, TestCase23)
{
	testTriangleCapsuleContactCalculation("(Angled, near edge 2) Capsule axis just touching triangle",
		Vector3d(-4.0, 0.0, 5.0), Vector3d(-2.4, 0.0, -0.0001), true,
		true, Vector3d(-2.4, 0.0, 0.0), Vector3d(-2.4, 0.0, -0.5001));
}

TEST_F(TriangleCapsuleContactCalculationTest, TestCase24)
{
	testTriangleCapsuleContactCalculation("(Angled, near edge 2) Capsule axis inside triangle",
		Vector3d(-4.0, 0.0, 5.0), Vector3d(-2.4, 0.0, -0.5), true);
}

TEST_F(TriangleCapsuleContactCalculationTest, TestCase25)
{
	testTriangleCapsuleContactCalculation("(Angled, near edge 3) Capsule far away from triangle",
		Vector3d(0.0, -6.0, 5.0), Vector3d(0.0, -4.8, 2.0), false);
}

TEST_F(TriangleCapsuleContactCalculationTest, TestCase26)
{
	testTriangleCapsuleContactCalculation("(Angled, near edge 3) Capsule just away triangle",
		Vector3d(0.0, -6.0, 5.0), Vector3d(0.0, -4.8, 0.500001), false);
}

TEST_F(TriangleCapsuleContactCalculationTest, TestCase27)
{
	testTriangleCapsuleContactCalculation("(Angled, near edge 3) Capsule just touching triangle",
		Vector3d(0.0, -6.0, 5.0), Vector3d(0.0, -4.8, 0.49999), true,
		true, Vector3d(0,-4.8,0), Vector3d(0,-4.8,-0.00001));
}

TEST_F(TriangleCapsuleContactCalculationTest, TestCase28)
{
	testTriangleCapsuleContactCalculation("(Angled, near edge 3) Capsule axis just away from triangle",
		Vector3d(0.0, -6.0, 5.0), Vector3d(0.0, -4.8, 0.0001), true,
		true, Vector3d(0.0, -4.8, 0.0), Vector3d(0.0, -4.8, -0.4999));
}

TEST_F(TriangleCapsuleContactCalculationTest, TestCase29)
{
	testTriangleCapsuleContactCalculation("(Angled, near edge 3) Capsule axis just touching triangle",
		Vector3d(0.0, -6.0, 5.0), Vector3d(0.0, -4.8, -0.0001), true,
		true, Vector3d(0.0 ,-4.8, 0.0), Vector3d(0.0, -4.8, -0.5001));
}

TEST_F(TriangleCapsuleContactCalculationTest, TestCase30)
{
	testTriangleCapsuleContactCalculation("(Angled, near edge 3) Capsule axis inside triangle",
		Vector3d(0.0, -6.0, 5.0), Vector3d(0.0, -4.8, -0.5), true);
}

TEST_F(TriangleCapsuleContactCalculationTest, TestCase31)
{
	testTriangleCapsuleContactCalculation("(Angled, at center) Capsule axis inside triangle",
		Vector3d(0.0, 0.0, -0.01), Vector3d(0.0, -0.1, 3.0), true);
}

TEST_F(TriangleCapsuleContactCalculationTest, TestCase32)
{
	MockTriangle t(Vector3d(0.0085640543450962274, -0.17216352338611343, 0.032793871473806267),
		Vector3d(0.17462358883922274, -0.16815838417660384, 0.13533384863957792),
		Vector3d(0.16119856859908893, -0.21686057517329485, 0.072690609592390418));
	MockCapsule c(Vector3d(0.18735007841383616, -0.28690200129741239, 0.11717293620266563),
		Vector3d(0.10383485572751404, -0.17364876935318688, 0.046339120022104330), 1e-5);

	testTriangleCapsuleContactCalculation(
		TriangleCapsuleTestCase("Failing test 1", t, c, true, false, Vector3d(), Vector3d()));
}

TEST_F(TriangleCapsuleContactCalculationTest, TestCase33)
{
	MockTriangle t(Vector3d(5, -5, 0), Vector3d(0, 5, 0), Vector3d(-5, -5, 0));
	MockCapsule c(Vector3d(0, -4, -1), Vector3d(0, -5 + 1e-9, 0), 1e-9);

	testTriangleCapsuleContactCalculation(
		TriangleCapsuleTestCase("Failing test 2", t, c, true, false, Vector3d(), Vector3d()));
}

TEST_F(TriangleCapsuleContactCalculationTest, TestCase34)
{
	MockTriangle t(Vector3d(0005.55605,0087.7003,-0047.2398), Vector3d(0000.110703,0113.919,-0039.387),
		Vector3d(-0005.57197,0087.8735,-0047.1883));
	MockCapsule c(Vector3d(0,0115.5,-0045.), Vector3d(0,0110.,-0040.), 0000.1);

	testTriangleCapsuleContactCalculation(
		TriangleCapsuleTestCase("Failing test 3", t, c, true, false, Vector3d(), Vector3d()));
}

TEST_F(TriangleCapsuleContactCalculationTest, TestCase35)
{
	MockTriangle t(Vector3d(0.013092,0.108735,-0.0290345), Vector3d(0.0077754,0.135282,-0.0222713),
		Vector3d(0.00196512,0.108977,-0.0290394));
	MockCapsule c(Vector3d(0.00207912,0.109781,-0.0298305), Vector3d(0.00309017,0.109511,-0.0247458), 0.0001);

	testTriangleCapsuleContactCalculation(
		TriangleCapsuleTestCase("Failing test 4", t, c, true, false, Vector3d(), Vector3d()));
}

TEST_F(TriangleCapsuleContactCalculationTest, TestCase36)
{
	auto penetration = Geometry::DistanceEpsilon * 0.5;
	auto cv0 = Vector3d(0.0, 0.0, penetration);
	auto cv1 = Vector3d(0.01, 0.01, -1.0);
	Vector3d trianglePoint = { cv1.x(), cv1.y(), 0.0 };
	Vector3d capsulePoint = { cv1.x(), cv1.y(), cv1.z() - 0.5 };
	testTriangleCapsuleContactCalculation(
		"Failing test 5 (Angled capsule axis penetrating triangle, less than DistanceEpsilon on positive side)",
		cv0, cv1, true, true, trianglePoint, capsulePoint);
}

TEST_F(TriangleCapsuleContactCalculationTest, TestCase37)
{
	auto offset = Geometry::DistanceEpsilon * 0.5;
	auto cv0 = Vector3d(0.0, 0.0, offset);
	auto cv1 = Vector3d(0.01, 0.01, offset * 0.1);
	Vector3d trianglePoint = { cv1.x(), cv1.y(), 0.0 };
	Vector3d capsulePoint = { cv1.x(), cv1.y(), cv1.z() - 0.5 };
	testTriangleCapsuleContactCalculation(
		"Failing test 6 (Angled capsule axis, both points less than DistanceEpsilon from face in positive direction)",
		cv0, cv1, true, true, trianglePoint, capsulePoint);
}

TEST_F(TriangleCapsuleContactCalculationTest, TestCase38)
{
	auto tv0 = Vector3d(97.391948688286129, 41.587250765721723, 6.4762957459524273);
	auto tv1 = Vector3d(97.391945808859896, 41.587187360783867, 6.476308949921625);
	auto tv2 = Vector3d(97.391932515918165, 41.587204342013217, 6.4762963528486324);
	auto cv0 = Vector3d(97.391955981452543, 41.587241454620784, 6.4762810073613636);
	auto cv1 = Vector3d(97.391937572450138, 41.58725489458393, 6.4763193175101549);

	MockTriangle tri(tv0, tv1, tv2);
	MockCapsule c(cv0, cv1, 0.0001);
	testTriangleCapsuleContactCalculation(
		TriangleCapsuleTestCase("Failing test 7 (Capsule axis passes within epsilon of one edge)",
			tri, c, true, false, Vector3d(), Vector3d()));
}

TEST_F(TriangleCapsuleContactCalculationTest, TestCase39)
{
	auto offset = Geometry::DistanceEpsilon * 0.5;
	auto cv0 = Vector3d(0.0, 0.0, -offset);
	auto cv1 = Vector3d(-6.0, 0.0, -1.0);
	Vector3d trianglePoint = { -2.52048079801, -0.040961596024, 0.0 };
	Vector3d capsulePoint = { -2.52048079801, -0.040961596024, -0.925273150684 };
	testTriangleCapsuleContactCalculation(
		"Failing test 8 (cvTop touching underside of triangle, cvBottom projects outside of triangle)",
		cv0, cv1, true, true, trianglePoint, capsulePoint);
}

TEST_F(TriangleCapsuleContactCalculationTest, TestCase40)
{
	auto offset = Geometry::DistanceEpsilon * 0.5;
	auto cv0 = Vector3d(0.0, 0.0, -offset);
	auto cv1 = Vector3d(0.0, 10.0, -1.0);
	Vector3d trianglePoint = { 0.0, 5.0, 0.0 };
	Vector3d capsulePoint = { 0.0, 5.0, -1.00249378108 };
	testTriangleCapsuleContactCalculation(
		"cvTop touching underside of triangle, cvBottom projects outside of triangle at corner",
		cv0, cv1, true, true, trianglePoint, capsulePoint);
}

TEST_F(TriangleCapsuleContactCalculationTest, TestCase41)
{
	auto offset = Geometry::DistanceEpsilon * 0.5;
	auto cv0 = Vector3d(1.0, 0.0, -offset);
	auto cv1 = Vector3d(1.0, 10.0, -1.0);
	Vector3d trianglePoint = { 0.9024099927097938, 3.195180014580413, 0.0 };
	Vector3d capsulePoint = { 0.9024099927097938, 3.195180014580413, -0.81234753833176 };
	testTriangleCapsuleContactCalculation(
		"cvTop touching underside of triangle near corner, cvBottom projects outside nearby edge but would cross another edge",
		cv0, cv1, true, true, trianglePoint, capsulePoint);
}

TEST_F(TriangleCapsuleContactCalculationTest, TestCase42)
{
	auto offset = Geometry::DistanceEpsilon * 0.5;
	auto cv0 = Vector3d(0.0, 4.0, -offset);
	auto cv1 = Vector3d(0.0, 5.2, -1.0);
	Vector3d trianglePoint = { 0.0, 5.0, 0.0 };
	Vector3d capsulePoint = { 0.0, 5.0, -1.4582575695 };
	testTriangleCapsuleContactCalculation(
		"cvTop touching underside of triangle, cvBottom is outside one of the corners and is the axis penetration point",
		cv0, cv1, true, true, trianglePoint, capsulePoint);
}

TEST_F(TriangleCapsuleContactCalculationTest, TestCase43)
{
	auto offset = Geometry::DistanceEpsilon * 0.5;
	auto cv0 = Vector3d(0.0, 4.0, -offset);
	auto cv1 = Vector3d(0.0, 5.2, -1.0);
	Vector3d trianglePoint = { 0.0, 5.0, 0.0 };
	Vector3d capsulePoint = { 0.0, 5.0, -1.4582575695 };
	testTriangleCapsuleContactCalculation(
		"cvTop touching underside of triangle, cvBottom is outside one of the corners and is the axis penetration point",
		cv0, cv1, true, true, trianglePoint, capsulePoint);
}

TEST_F(TriangleCapsuleContactCalculationTest, TestCase44)
{
	auto offset = Geometry::DistanceEpsilon * 0.5;
	auto cv0 = Vector3d(0.0, 0.0, -offset);
	auto cv1 = Vector3d(0.0, -5.2, -1.0);
	Vector3d trianglePoint = { 0.0, -5.0, 0.0 };
	Vector3d capsulePoint = { 0.0, -5.0, -1.47070008827};
	testTriangleCapsuleContactCalculation(
		"cvTop touching underside of triangle, cvBottom is slightly more than radius from an edge, the intersection of the cylinder with the plane is not angled",
		cv0, cv1, true, true, trianglePoint, capsulePoint);
}

TEST_F(TriangleCapsuleContactCalculationTest, TestCase45)
{
	auto tv0 = Vector3d(-645.19016174767671, -948.40360069058988, 557.13683782102282);
	auto tv1 = Vector3d(-645.19079664488879, -948.40351561976593, 557.1371785126388);
	auto tv2 = Vector3d(-645.19085390115458, -948.40351914770122, 557.13641794930516);
	auto cv0 = Vector3d(-645.19062914255881, -948.40354467068505, 557.13662574653279);
	auto cv1 = Vector3d(-645.19007499326176, -948.4033066658659, 557.13640896655102);
	MockTriangle tri(tv0, tv1, tv2);
	MockCapsule c(cv0, cv1, 0.0001);
	testTriangleCapsuleContactCalculation(
		TriangleCapsuleTestCase("axis touches triangle, bottom is not in triangle",
			tri, c, true, false, Vector3d(), Vector3d()));
}

TEST_F(TriangleCapsuleContactCalculationTest, TestCase46)
{
	auto tv0 = Vector3d(2.426500005027252, -59.28773167314293, -79.62747904307153);
	auto tv1 = Vector3d(2.427152773252143, -59.28749935293187, -79.62723787298583);
	auto tv2 = Vector3d(2.426744702798851, -59.28790033650574, -79.62779546198951);
	auto cv0 = Vector3d(2.426759423757323, -59.28817822384058, -79.62776566361566);
	auto cv1 = Vector3d(2.426787192879603, -59.28777390068916, -79.62760270556898);
	MockTriangle tri(tv0, tv1, tv2);
	MockCapsule c(cv0, cv1, 0.0001);
	testTriangleCapsuleContactCalculation(
		TriangleCapsuleTestCase("axis touching triangle, bottom is outside of triangle on two sides, the penetration point is under a vertex on the cylinder",
			tri, c, true, false, Vector3d(), Vector3d()));
}

TEST_F(TriangleCapsuleContactCalculationTest, TestCase47)
{
	auto tv0 = Vector3d(-0.0001463164258976192, -0.0002230732815911322, 0.0004572077078934273);
	auto tv1 = Vector3d(-4.340778882491997e-05, 0.0003900046473060158, -0.000112293059937122);
	auto tv2 = Vector3d(-5.698797769697528e-05, 0.0001870145299064479, 0.0001506273581337782);
	auto cv0 = Vector3d(-0.0001421079719436742, 0.0001280347667781626, 0.0003048158910791373);
	auto cv1 = Vector3d(0.0002648019331809418, 0.0004165889038605414, -0.0004404029045147011);
	MockTriangle tri(tv0, tv1, tv2);
	MockCapsule c(cv0, cv1, 0.0001);
	testTriangleCapsuleContactCalculation(
		TriangleCapsuleTestCase("axis touching triangle, bottom is outside of triangle on two sides, the penetration point is under a vertex (sometimes on bottom, sometimes on cylinder)",
			tri, c, true, false, Vector3d(), Vector3d()));
}

<<<<<<< HEAD
TEST_F(TriangleCapsuleContactCalculationTest, TestCase48)
{
	auto tv0 = Vector3d(-0.01023277949520133, -0.04454891229892678, 0.01488728551939511);
	auto tv1 = Vector3d(-0.001586838388016651, -0.04995930339204056, 0.000919558869388072);
	auto tv2 = Vector3d(-0.07079318550178236, -0.06778670804100616, -0.03501230836229022);
	auto cv0 = Vector3d(-0.06844722485600954, -0.03037643814190091, -0.03974413265465023);
	auto cv1 = Vector3d(-0.02444552727137361, -0.1088261869880933, 0.003921321351440833);
	MockTriangle tri(tv0, tv1, tv2);
	MockCapsule c(cv0, cv1, 0.0001);
	testTriangleCapsuleContactCalculation(
		TriangleCapsuleTestCase("Failing test case 9 (axisThroughTriangle, clips against one of the planes of the triangle, but not the plane containing all three vertices,  the sphere center is too far from the triangle edge plane.",
			tri, c, true, false, Vector3d(), Vector3d()));
}

TEST_F(TriangleCapsuleContactCalculationTest, TestCase49)
{
	auto tv0 = Vector3d(-0.027673875603792811445, -0.058749729629382428653, 0.0047307022604872565885);
	auto tv1 = Vector3d(3.6997932627607504896e-05, -0.086299394297733131309, -0.026449209373083551466);
	auto tv2 = Vector3d(0.0014003052138341388899, -0.082964262921552747732, -0.028184595037097793374);
	auto cv0 = Vector3d(-0.0022352852292674904588, -0.082196326646012951578, -0.0035459525622264578826);
	auto cv1 = Vector3d(-0.062126265204750931448, -0.027070996268276553698, -0.061619108622031494582);
	MockTriangle tri(tv0, tv1, tv2);
	MockCapsule c(cv0, cv1, 0.0001);
	testTriangleCapsuleContactCalculation(
		TriangleCapsuleTestCase("Failing test case 10 (axisThroughTriangle, clips against one of the planes of the triangle, but not the plane containing all three vertices,  the sphere center is too far from the triangle edge plane.",
			tri, c, true, false, Vector3d(), Vector3d()));
}

TEST_F(TriangleCapsuleContactCalculationTest, TestCase50)
{

	//m_cr: 0.00010000000000000000479
	//deepestPoint : -0.029269858409812360422 - 0.10706090015858360509 0.0018205865540117315785
	//origin : -0.037384929849895082166 - 0.15377986276715424618 - 0.010049197725620025168
	//j : 3
	//planeN[j] : -0.65128817730500165872 - 0.078628044557607371101 0.75474587823437355727
	auto tv0 = Vector3d(-0.025932017510265241433, -0.074799490940502602609, 0.0080618234695551543867);
	auto tv1 = Vector3d(-0.015431696798536696791, -0.076996493652803796315, -0.0055057320084982586811);
	auto tv2 = Vector3d(-0.037384929849895082166, -0.15377986276715424618, -0.010049197725620025168);
	auto cv0 = Vector3d(-0.076827584926529191023, -0.044607650780085397746, -0.050854820537226314014);
	auto cv1 = Vector3d(-0.026607132055857893316, -0.11066792900797475796, 0.0049274907658283517708);
	MockTriangle tri(tv0, tv1, tv2);
	MockCapsule c(cv0, cv1, 0.0001);
	testTriangleCapsuleContactCalculation(
		TriangleCapsuleTestCase("Failing test case 11 (axisThroughTriangle, clips against one of the planes of the triangle, but not the plane containing all three vertices,  the sphere center is too far from the triangle edge plane.",
			tri, c, true, false, Vector3d(), Vector3d()));
}

=======
TEST_F(TriangleCapsuleContactCalculationTest, FileTest)
{
	auto tv0 = Vector3d(-0.0001463164258976192, -0.0002230732815911322, 0.0004572077078934273);
	auto tv1 = Vector3d(-4.340778882491997e-05, 0.0003900046473060158, -0.000112293059937122);
	auto tv2 = Vector3d(-5.698797769697528e-05, 0.0001870145299064479, 0.0001506273581337782);
	auto cv0 = Vector3d(-0.0001421079719436742, 0.0001280347667781626, 0.0003048158910791373);
	auto cv1 = Vector3d(0.0002648019331809418, 0.0004165889038605414, -0.0004404029045147011);
	auto tn = tv0.cross(tv1).normalized();
	double cr = 0.1234;

	TriangleCapsuleContactCalculation::TriangleCapsuleContactCalculation<double, 0>
		calc(tv0, tv1, tv2, tn, cv0, cv1, cr);

	calc.toFile("test.bin");

	TriangleCapsuleContactCalculation::TriangleCapsuleContactCalculation<double, 0>
		other(Vector3d(), Vector3d(), Vector3d(), Vector3d(), Vector3d(), Vector3d(), 0.0);

	other.fromFile("test.bin");

	EXPECT_EQ(calc.m_tv0, other.m_tv0);
	EXPECT_EQ(calc.m_tv1, other.m_tv1);
	EXPECT_EQ(calc.m_tv2, other.m_tv2);
	EXPECT_EQ(calc.m_cvTop, other.m_cvTop);
	EXPECT_EQ(calc.m_cvBottom, other.m_cvBottom);
	EXPECT_EQ(calc.m_cr, other.m_cr);
}
>>>>>>> 026a35ea

}
}<|MERGE_RESOLUTION|>--- conflicted
+++ resolved
@@ -632,7 +632,6 @@
 			tri, c, true, false, Vector3d(), Vector3d()));
 }
 
-<<<<<<< HEAD
 TEST_F(TriangleCapsuleContactCalculationTest, TestCase48)
 {
 	auto tv0 = Vector3d(-0.01023277949520133, -0.04454891229892678, 0.01488728551939511);
@@ -681,7 +680,6 @@
 			tri, c, true, false, Vector3d(), Vector3d()));
 }
 
-=======
 TEST_F(TriangleCapsuleContactCalculationTest, FileTest)
 {
 	auto tv0 = Vector3d(-0.0001463164258976192, -0.0002230732815911322, 0.0004572077078934273);
@@ -709,7 +707,6 @@
 	EXPECT_EQ(calc.m_cvBottom, other.m_cvBottom);
 	EXPECT_EQ(calc.m_cr, other.m_cr);
 }
->>>>>>> 026a35ea
 
 }
 }