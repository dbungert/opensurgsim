--- conflicted
+++ resolved
@@ -19,7 +19,7 @@
 )
 
 set(SURGSIM_MATH_SOURCES
-	Geometry.cpp
+
 )
 
 set(SURGSIM_MATH_HEADERS
@@ -30,24 +30,13 @@
 	Vector.h
 )
 
-<<<<<<< HEAD
-add_library(SurgSimMath ${SURGSIM_MATH_SOURCES} ${SURGSIM_MATH_HEADERS})
-
-install(FILES ${SURGSIM_MATH_HEADERS} DESTINATION include/SurgSim/Math)
-install(TARGETS SurgSimMath
-		RUNTIME DESTINATION bin
-		LIBRARY DESTINATION lib
-		ARCHIVE DESTINATION lib)
-
-=======
 surgsim_add_library(
 	SurgSimMath 
 	"${SURGSIM_MATH_SOURCES}"
 	"${SURGSIM_MATH_HEADERS}"
 	"SurgSim/Math"
 )
-	
->>>>>>> 235ab9a2
+
 if(SURGSIM_TESTS_BUILD)
 	add_subdirectory(UnitTests)
 endif()