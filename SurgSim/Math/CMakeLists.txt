--- conflicted
+++ resolved
@@ -24,19 +24,16 @@
 
 set(SURGSIM_MATH_HEADERS
 	Geometry.h
-<<<<<<< HEAD
 	MLCP.h
 	MLCP_Constraint.h
 	MLCP_ConstraintName.h
 	MLCP_GaussSeidel_Christian.h
 	MLCP_GaussSeidel_Christian-inl.h
-=======
 	MlcpConstraintType.h
 	MlcpGaussSeidelSolver.h
 	MlcpProblem.h
 	MlcpSolution.h
 	MlcpSolver.h
->>>>>>> a5328a20
 	Matrix.h
 	Quaternion.h
 	RigidTransform.h
