--- conflicted
+++ resolved
@@ -149,13 +149,8 @@
 	/// (we consider here that each node has a single static dof)
 	/// \param nodeId The node on which the boundary condition needs to be set
 	/// \param value The boundary conidtion value that the static dof needs to be set on
-<<<<<<< HEAD
-	/// \note for example, this is fixing the twist angle of a Kircchoff model using a quasi-static update of 
-	/// the material frame
-=======
 	/// \note For example, this is fixing the twist angle of a Kircchoff model using a quasi-static
 	/// update of the material frame.
->>>>>>> 66e3748a
 	/// \note i.e. the twist is not part of the dynamic DOF, but is still a static dof of the model.
 	void addBoundaryConditionStaticDof(size_t nodeId, double value);
 
