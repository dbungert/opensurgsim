--- conflicted
+++ resolved
@@ -170,15 +170,8 @@
 		{
 			// The segments collide within tolerance, but if the collision is really close to an endpoint
 			// then move it to the start of the segment to aid in removing duplicates.
-<<<<<<< HEAD
-			Math::clamp(&r, 0.0, 1.0, rParametricPrecision);
-			Math::clamp(&s, 0.0, 1.0, sParametricPrecision);
-=======
-			r = (r < rParametricPrecision) ? 0.0 : r;
-			r = (r > (1.0 - rParametricPrecision)) ? 1.0 : r;
-			s = (s < sParametricPrecision) ? 0.0 : s;
-			s = (s > (1.0 - sParametricPrecision)) ? 1.0 : s;
->>>>>>> e8f8239b
+			Math::epsilonClamp(&r, 0.0, 1.0, rParametricPrecision);
+			Math::epsilonClamp(&s, 0.0, 1.0, sParametricPrecision);
 
 			// When a segment extremity collides, its collision can be detected twice,
 			// as this point is shared between 2 segments! Here, we choose *one* of them to add!
