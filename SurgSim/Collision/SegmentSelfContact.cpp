// This file is a part of the OpenSurgSim project.
// Copyright 2013, SimQuest Solutions Inc.
//
// Licensed under the Apache License, Version 2.0 (the "License");
// you may not use this file except in compliance with the License.
// You may obtain a copy of the License at
//
//     http://www.apache.org/licenses/LICENSE-2.0
//
// Unless required by applicable law or agreed to in writing, software
// distributed under the License is distributed on an "AS IS" BASIS,
// WITHOUT WARRANTIES OR CONDITIONS OF ANY KIND, either express or implied.
// See the License for the specific language governing permissions and
// limitations under the License.

#include "SurgSim/Collision/SegmentSelfContact.h"

#include "SurgSim/Collision/Representation.h"
#include "SurgSim/Collision/SegmentSegmentCcdMovingContact.h"
#include "SurgSim/Collision/SegmentSegmentCcdStaticContact.h"
#include "SurgSim/DataStructures/AabbTreeNode.h"
#include "SurgSim/DataStructures/Location.h"
#include "SurgSim/Math/MeshShape.h"
#include "SurgSim/Math/Scalar.h"
#include "SurgSim/Math/SegmentMeshShape.h"

using SurgSim::DataStructures::Location;
using SurgSim::Math::MeshShape;

namespace SurgSim
{
namespace Collision
{

SegmentSelfContact::SegmentSelfContact():
	m_distanceEpsilon(1.0e-09),
	m_timeMinPrecisionEpsilon(1.0e-06),
	m_timeMaxPrecisionEpsilon(1.0e-06),
	m_maxMovementThreshold(0.1),
	m_useSegmentThickness(true),
<<<<<<< HEAD
	m_logger(Framework::Logger::getLogger("SegmentSelfContact"))
=======
	m_logger(Framework::Logger::getLogger("Collision/SegmentSelfContact"))
>>>>>>> 6f73fe38
{
}

std::pair<int, int> SegmentSelfContact::getShapeTypes()
{
	return std::pair<int, int>(Math::SHAPE_TYPE_SEGMENTMESH, Math::SHAPE_TYPE_SEGMENTMESH);
}

void SegmentSelfContact::setTimeMinPrecisionEpsilon(double precision)
{
	SURGSIM_ASSERT(precision > 0.0) << "Cannot set a negative min/max time precision.";
	m_timeMinPrecisionEpsilon = precision;
}

double SegmentSelfContact::getTimeMinPrecisionEpsilon()
{
	return m_timeMinPrecisionEpsilon;
}

void SegmentSelfContact::setTimeMaxPrecisionEpsilon(double precision)
{
	SURGSIM_ASSERT(precision > 0.0) << "Cannot set a negative min/max time precision.";
	m_timeMaxPrecisionEpsilon = precision;
}

double SegmentSelfContact::getTimeMaxPrecisionEpsilon()
{
	return m_timeMaxPrecisionEpsilon;
}

void SegmentSelfContact::setDistanceEpsilon(double precision)
{
	m_distanceEpsilon = precision;
}

double SegmentSelfContact::distanceEpsilon()
{
	return m_distanceEpsilon;
}

std::list<std::shared_ptr<Contact>> SegmentSelfContact::calculateCcdContact(
									 const Math::SegmentMeshShape& segmentShape1AtTime0, const Math::RigidTransform3d& segmentPose1AtTime0,
									 const Math::SegmentMeshShape& segmentShape1AtTime1, const Math::RigidTransform3d& segmentPose1AtTime1,
									 const Math::SegmentMeshShape& segmentShape2AtTime0, const Math::RigidTransform3d& segmentPose2AtTime0,
									 const Math::SegmentMeshShape& segmentShape2AtTime1, const Math::RigidTransform3d& segmentPose2AtTime1) const
{

	const Math::SegmentMeshShape& segmentShape1 = segmentShape1AtTime0;
	const Math::RigidTransform3d& segmentPose1 = segmentPose1AtTime0;
	const Math::SegmentMeshShape& segmentShape2 = segmentShape1AtTime1;
	const Math::RigidTransform3d& segmentPose2 = segmentPose1AtTime1;

	SURGSIM_ASSERT(segmentShape1.getNumEdges() == segmentShape2.getNumEdges()) <<
			"Segment CCD self collision detects that " <<
			"the segment at time t and time t + 1 have different numbers of edges.";

	std::list<std::shared_ptr<Contact>> contacts;

	// Intersect the AABB trees of the Segment Mesh at time 0 and time 1 to get a list of
	// potential intersecting segments.
	std::set<std::pair<size_t, size_t>> segmentIds;
	std::list<DataStructures::AabbTree::TreeNodePairType> intersectionList
		= segmentShape1.getAabbTree()->spatialJoin(*segmentShape2.getAabbTree());
	getUniqueCandidates(intersectionList, &segmentIds);

	for (const auto& idPair : segmentIds)
	{
		size_t id1 = idPair.first;
		size_t id2 = idPair.second;

		SURGSIM_ASSERT(id1 >= 0 && id1 < segmentShape1.getNumEdges()) << "Invalid segment detected in "
				<< "Segment CCD self collision. Colliding segment at time point 0 does not exist.";
		SURGSIM_ASSERT(id2 >= 0 && id2 < segmentShape2.getNumEdges()) << "Invalid segment detected in "
				<< "Segment CCD self collision. Colliding segment at time point 1 does not exist.";

		// Do a little filtering. We do not allow a segment to collide with itself or
		// with an immediate neighbor; and pragmatically, it seems reasonable to disregard any segments that show
		// too much movement between times. At best this means that we should be taking smaller time steps,
		// but it is probably more likely to reflect some other error such as an unstable solution.
		if (removeInvalidCollisions(segmentShape1, segmentShape2, id1, id2))
		{
			continue;
		}

		const auto& pt0Positions = segmentShape1.getEdgePositions(id1);
		const auto& pt1Positions = segmentShape2.getEdgePositions(id1);
		const auto& qt0Positions = segmentShape1.getEdgePositions(id2);
		const auto& qt1Positions = segmentShape2.getEdgePositions(id2);

		double segmentRadius1 = 0.0;
		double segmentRadius2 = 0.0;
		double effectiveThickness = m_distanceEpsilon;
		if (m_useSegmentThickness)
		{
			// TODO(wdturner-11/2015): We need to get thickness as a property. Until then use
			// the radius ...
			//
			// segmentRadius1 = segmentA->getEdge(id1).data.thickness;
			// segmentRadius2 = segmentB->getEdge(id2).data.thickness;
			segmentRadius1 = segmentShape1.getRadius();
			segmentRadius2 = segmentShape2.getRadius();
			effectiveThickness = segmentRadius1 + segmentRadius2;
		}

		//
		// Based on movement speed, calculate the maximum time interval that will maintain detection accuracy.
		//
		double timePrecision = maxTimePrecision(pt0Positions, pt1Positions, qt0Positions, qt1Positions,
												effectiveThickness);

		double pLen = (pt0Positions[1] - pt0Positions[0]).squaredNorm();
		double rParametricPrecision = m_distanceEpsilon;
		if (pLen > 0.0)
		{
			rParametricPrecision = std::min(0.5, m_distanceEpsilon / std::sqrt(pLen));
		}

		double qLen = (pt1Positions[1] - pt1Positions[0]).squaredNorm();
		double sParametricPrecision = m_distanceEpsilon;
		if (qLen > 0.0)
		{
			sParametricPrecision = std::min(0.5, m_distanceEpsilon / std::sqrt(qLen));
		}

		// Perform the actual collision detection and create the contact.
		double r;	// Parametric location of collision on segment p
		double s;	// Parametric location of collision on segment q
		double t;	// Time of collision (if any)
		Math::Vector3d pToQDir;
		Math::Vector3d segmentPContact;
		Math::Vector3d segmentQContact;
		if (detectCollision(pt0Positions, pt1Positions, qt0Positions, qt1Positions,
							segmentRadius1, segmentRadius2, timePrecision,
							&r, &s, &t, &pToQDir, &segmentPContact, &segmentQContact))
		{
			// The segments collide within tolerance, but if the collision is really close to an endpoint
			// then move it to the start of the segment to aid in removing duplicates.
			r = Math::clamp(r, 0.0, 1.0, rParametricPrecision);
			s = Math::clamp(s, 0.0, 1.0, sParametricPrecision);

			// When a segment extremity collides, its collision can be detected twice,
			// as this point is shared between 2 segments! Here, we choose *one* of them to add!
			// Be sure to check both directions.
			if (!findSegSegContact(segmentShape1, contacts, t,
								   COLLISION_DETECTION_TYPE_CONTINUOUS,
								   id1,  r, id2, s, timePrecision) &&
				!findSegSegContact(segmentShape1, contacts, t,
								   COLLISION_DETECTION_TYPE_CONTINUOUS,
								   id2,  s, id1, r, timePrecision))
			{
				// Encode the segment specific intersection points for later recall. Here we encode each
				// side of the contact point specific to each segment.
				std::pair<Location, Location> penetrationPoints;
				Math::Vector2d parametricCoordinateP(r, 1.0 - r);
				penetrationPoints.first.elementMeshLocalCoordinate.setValue(
					DataStructures::IndexedLocalCoordinate(id1, parametricCoordinateP));
				Math::Vector2d parametricCoordinateQ(s, 1.0 - s);
				penetrationPoints.second.elementMeshLocalCoordinate.setValue(
					DataStructures::IndexedLocalCoordinate(id2, parametricCoordinateQ));
				penetrationPoints.first.rigidLocalPosition.setValue(
					segmentPose1.inverse() * segmentPContact);
				penetrationPoints.second.rigidLocalPosition.setValue(
					segmentPose2.inverse() * segmentQContact);

				// Calculate the normal and the contact point. The contact point is a point along the normal
				// connecting the segments. If we are using the segment thickness, the point should be located
				// a segment radius distance from each individual contact point. Otherwise, it should be within
				// m_distanceEpsilon/2. For accuracy, it is calculated from both starting points and then averaged.
				double effectiveRadiusP = m_useSegmentThickness ? segmentRadius1 : m_distanceEpsilon / 2.0;
				double effectiveRadiusQ = m_useSegmentThickness ? segmentRadius2 : m_distanceEpsilon / 2.0;
				auto normal = pToQDir.normalized();
				Math::Vector3d contactP = segmentPContact + (effectiveRadiusP * normal);
				Math::Vector3d contactQ = segmentQContact - (effectiveRadiusQ * normal);
				auto contactPoint = 0.5 * (contactP + contactQ);
				auto depth = ((contactP - contactQ).dot(normal) > 0.0) ?
							 (contactP - contactQ).norm() : -(contactP - contactQ).norm();
				contacts.emplace_back(std::make_shared<Contact>(
										  CollisionDetectionType::COLLISION_DETECTION_TYPE_CONTINUOUS, depth, t,
										  contactPoint, normal, penetrationPoints));
				SURGSIM_LOG_WARNING(m_logger)
						<<  "Detected contact between " << id1 << " and " << id2 << " at " << t;
			}
		}
		else
		{
			SURGSIM_LOG_DEBUG(m_logger) <<
										"AABB tree detected false positive between segments " << id1 << " and " << id2;
		}
	}
	return contacts;
}

bool SegmentSelfContact::detectCollision(
	const std::array<Math::Vector3d, 2>& pt0Positions,
	const std::array<Math::Vector3d, 2>& pt1Positions,
	const std::array<Math::Vector3d, 2>& qt0Positions,
	const std::array<Math::Vector3d, 2>& qt1Positions,
	double segmentRadius1, double segmentRadius2, double timePrecision,
	double* r, double* s, double* t,
	Math::Vector3d* pToQDir,
	Math::Vector3d* contactPtP,
	Math::Vector3d* contactPtQ) const
{
	//
	// First check for intersection at the start of the interval. If this is true, we can just report on the
	// contact at t=0 and return. Note that the original code compared totalThickness == 0.0. This is slightly
	// different in that it assumes that totalThickness cannot be less than m_distanceEpsilon since
	// m_distanceEpsilon represents the 0 segment thickness case.
	//
	// Important safety note. These calls to compute the static segment collision originally had two flavors: one
	// for segments with thickness and one for segments with no thickness (which used an attributed thickness of
	// m_distanceEpsilon). I dug into this and the only difference in the two was in the handling of potential
	// intersections beyond the segment end point. For segments with thickness, the intersection point was
	// clamped to the end of the segment but was deemed real if the modified endpoint was within an acceptable
	// distance of the true intersection point as determined by the segment radius. For the zero radius case,
	// this margin at the segment ends was not observed. While this implementation maintains the two different
	// APIs, it does not maintain the algorithmic differences. The duplicate collision removal as implemented
	// should resolve any places within a string of segments where extra collisions are detected and the only
	// observable change should be at unattached segment boundaries where it is arguable as to which method is
	// more correct. Certainly, it will be easier to selectively impose this condition should it prove desirable,
	// than it is to maintain two nearly identical methods as was done previously.
	//
	double totalThickness = segmentRadius1 + segmentRadius2;
	bool collidingAtT0;
	static SegmentSegmentCcdStaticContact staticContact;
	if (totalThickness <= m_distanceEpsilon)
	{
		collidingAtT0 = staticContact.collideStaticSegmentSegment(pt0Positions, qt0Positions,
						m_distanceEpsilon, r, s);
	}
	else
	{
		collidingAtT0 = staticContact.collideStaticSegmentSegment(pt0Positions, qt0Positions,
						segmentRadius1, segmentRadius2, r, s);
	}

	if (collidingAtT0)
	{
		*t = 0;
		*contactPtP = Math::interpolate(pt0Positions[0], pt0Positions[1], *r);
		*contactPtQ = Math::interpolate(qt0Positions[0], qt0Positions[1], *s);
		*pToQDir = *contactPtQ - *contactPtP;
		return true;
	}

	//
	// Finally, detect if the segments collide throughout the period of movement.
	//
	bool collisionDetected;

	static SegmentSegmentCcdMovingContact movingContact;
	if (totalThickness < m_distanceEpsilon)
	{
		collisionDetected = movingContact.collideMovingSegmentSegment(pt0Positions, pt1Positions,
							qt0Positions, qt1Positions,
							m_distanceEpsilon, timePrecision,
							t, r, s, pToQDir);
	}
	else
	{
		collisionDetected = movingContact.collideMovingSegmentSegment(pt0Positions, pt1Positions,
							qt0Positions, qt1Positions,
							segmentRadius1, segmentRadius2, timePrecision, t, r, s, pToQDir);
	}

	//
	// If a collision is detected, use interpolation to determine the point in time and space.
	//
	if (collisionDetected)
	{
		Math::Vector3d p0Contact = Math::interpolate(pt0Positions[0], pt0Positions[1], *r);
		Math::Vector3d p1Contact = Math::interpolate(pt1Positions[0], pt1Positions[1], *r);
		Math::Vector3d q0Contact = Math::interpolate(qt0Positions[0], qt0Positions[1], *s);
		Math::Vector3d q1Contact = Math::interpolate(qt1Positions[0], qt1Positions[1], *s);

		*contactPtP = Math::interpolate(p0Contact, p1Contact, *t);
		*contactPtQ = Math::interpolate(q0Contact, q1Contact, *t);

		*pToQDir = *contactPtQ - *contactPtP;
	}

	return collisionDetected;
}

void SegmentSelfContact::getUniqueCandidates(
	const std::list<SurgSim::DataStructures::AabbTree::TreeNodePairType>& intersectionList,
	std::set<std::pair<size_t, size_t>>* segmentIds) const
{
	for (const auto& intersection : intersectionList)
	{
		std::shared_ptr<DataStructures::AabbTreeNode> nodeA = intersection.first;
		std::shared_ptr<DataStructures::AabbTreeNode> nodeB = intersection.second;
		std::list<size_t> localIdListA;
		std::list<size_t> localIdListB;

		nodeA->getIntersections(nodeB->getAabb(), &localIdListA);
		nodeB->getIntersections(nodeA->getAabb(), &localIdListB);
		for (const auto& idA : localIdListA)
		{
			for (const auto& idB : localIdListB)
			{
				// Segments are the same
				if (idA == idB)
				{
					continue;
				}

				// Segment pair has already been added
				auto  testValue = (idA < idB) ? std::pair<size_t, size_t>(idA, idB) :
								  std::pair<size_t, size_t>(idB, idA);
				segmentIds->insert(testValue);
			}
		}
	}
}

bool SegmentSelfContact::removeInvalidCollisions(
	const Math::SegmentMeshShape& segmentT0,
	const Math::SegmentMeshShape& segmentT1,
	size_t id1, size_t id2) const
{
	auto& verticesA = segmentT0.getEdge(id1).verticesId;
	auto& verticesB = segmentT1.getEdge(id2).verticesId;
	if ((verticesA[0] == verticesB[0]) ||
		(verticesA[0] == verticesB[1]) ||
		(verticesA[1] == verticesB[0]) ||
		(verticesA[1] == verticesB[1]))
	{
		SURGSIM_LOG_DEBUG(m_logger)
				<< "Locality: Edge " << id1 << " and "
				<< id2 << " share a common vertex.";
		return true;
	}

	const auto& pt0Positions = segmentT0.getEdgePositions(id1);
	const auto& pt1Positions = segmentT1.getEdgePositions(id1);
	const auto& qt0Positions = segmentT0.getEdgePositions(id2);
	const auto& qt1Positions = segmentT1.getEdgePositions(id2);

	auto p1t0 = pt0Positions[0];
	auto p2t0 = pt0Positions[1];
	auto p1t1 = pt1Positions[0];
	auto p2t1 = pt1Positions[1];

	auto q1t0 = qt0Positions[0];
	auto q2t0 = qt0Positions[1];
	auto q1t1 = qt1Positions[0];
	auto q2t1 = qt1Positions[1];

	if (detectExcessMovement(p1t0, p1t1, m_maxMovementThreshold) ||
		detectExcessMovement(p2t0, p2t1, m_maxMovementThreshold) ||
		detectExcessMovement(q1t0, q1t1, m_maxMovementThreshold) ||
		detectExcessMovement(q2t0, q2t1, m_maxMovementThreshold))
	{
		SURGSIM_LOG_WARNING(m_logger)
				<< "Excessive movement detected during contact evaluation";
		return true;
	}
	return false;
}

bool SegmentSelfContact::detectExcessMovement(const Math::Vector3d& pt0,
		const Math::Vector3d& pt1,
		double threshold) const
{
	return (std::abs(pt0[0] - pt1[0]) > threshold) ||
		   (std::abs(pt0[1] - pt1[1]) > threshold) ||
		   (std::abs(pt0[2] - pt1[2]) > threshold);

}

bool SegmentSelfContact::findSegSegContact(const Math::SegmentMeshShape& segmentShape,
		const std::list<std::shared_ptr<Contact>>& contacts,
		double t, Collision::CollisionDetectionType collisionType, size_t segId1, double s1,
		size_t segId2, double s2, double timeEpsilon) const
{
	for (const auto& contact : contacts)
	{
		auto existingSegId1 = contact->penetrationPoints.first.elementMeshLocalCoordinate.getValue().index;
		auto existingSegId2 = contact->penetrationPoints.second.elementMeshLocalCoordinate.getValue().index;
		auto existingS1 = contact->penetrationPoints.first.elementMeshLocalCoordinate.getValue().coordinate[0];
		auto existingS2 = contact->penetrationPoints.second.elementMeshLocalCoordinate.getValue().coordinate[0];

		// Check for same object type and same time. The test for same objectID was
		// removed as it did not appear to be used (all find segment calls set that
		// variable to -1) and because it is not available here.
		if (contact->type == collisionType &&
			std::abs(contact->time - t) < timeEpsilon)
		{
			// Check that it is the same contact point on both segments
			if (isSameSegContactPoint(segmentShape, segId1, s1, existingSegId1, existingS1))
			{
				// Colliding against the same segment (no need to check the abscissa)
				// Then check for end point cases, which can have different segIDs
				if ((existingSegId2 == segId2) ||
					isSameSegContactPoint(segmentShape, segId2, s2, existingSegId2, existingS2))
				{
					return true;
				}

			}
		}
	}
	return false;
}

bool SegmentSelfContact::isSameSegContactPoint(const Math::SegmentMeshShape& segmentShape,
		size_t segId1, double s1, size_t segId2, double s2) const
{

	auto& verticesA = segmentShape.getEdge(segId1).verticesId;
	auto& verticesB = segmentShape.getEdge(segId2).verticesId;

	if (segId1 == segId2 &&						// Same segment?
		std::fabs(s1 - s2) < m_distanceEpsilon)			// Same abscissa?
	{
		return true;
	}

	// Check for segment extremities, which may be shared with another segment. Unlike the previous version,
	// which used ordering of the segments to determine "sharedness" this version cannot rely on ordering. Instead,
	// we need to determine the vertex ids and compare them. Assuming a vertex may exhibit either a branching or
	// a linear structure, this gives us 4 cases (1a, 1b, 2a, 2b). 1 and 2 represent vertices where the segId
	// is at the beginning of the segment (s==0), or at the end of the segment (s==1); while a and b represent
	// the equivalent position on the test vertex.

	// Test for segId at the start of the segment (1a and 1b)
	if (s1 < m_distanceEpsilon)
	{
		return ((s2 < m_distanceEpsilon) && verticesA[0] == verticesB[0]) ||
			   ((s2 > (1.0 - m_distanceEpsilon) && verticesA[0] == verticesB[1]));
	}

	// Test for segId at the end of the segment (2a and 2b)
	if (s1 > (1.0 - m_distanceEpsilon))
	{
		return ((s2 < m_distanceEpsilon) && verticesA[1] == verticesB[0]) ||
			   ((s2 > (1.0 - m_distanceEpsilon) && verticesA[1] == verticesB[1]));
	}

	return false;
}

double SegmentSelfContact::maxTimePrecision(
	const std::array<Math::Vector3d, 2>& pt0Positions,
	const std::array<Math::Vector3d, 2>& pt1Positions,
	const std::array<Math::Vector3d, 2>& qt0Positions,
	const std::array<Math::Vector3d, 2>& qt1Positions,
	double effectiveThickness) const
{
	SURGSIM_ASSERT(effectiveThickness > 0.0) << "Attempting CCD with segment thickness <= 0.";

	// Find the displacement of the endpoints during the time period
	auto p0Displacement = pt1Positions[0] - pt0Positions[0];
	auto p1Displacement = pt1Positions[1] - pt0Positions[1];
	auto q1Displacement = qt1Positions[0] - qt0Positions[0];
	auto q2Displacement = qt1Positions[1] - qt0Positions[1];

	// Get the relative displacement between the segments, so we know the relative movement
	double p1q1RelativeDisplacementNorm2 = (p0Displacement - q1Displacement).squaredNorm();
	double p1q2RelativeDisplacementNorm2 = (p0Displacement - q2Displacement).squaredNorm();
	double p2q1RelativeDisplacementNorm2 = (p1Displacement - q1Displacement).squaredNorm();
	double p2q2RelativeDisplacementNorm2 = (p1Displacement - q2Displacement).squaredNorm();

	// Now calculate the maximum relative displacement
	double maxP1RelativeDisplacementNorm2 = std::max(p1q1RelativeDisplacementNorm2, p1q2RelativeDisplacementNorm2);
	double maxP2RelativeDisplacementNorm2 = std::max(p2q1RelativeDisplacementNorm2, p2q2RelativeDisplacementNorm2);
	double maxRelativeDisplacement =
		std::sqrt(std::max(maxP1RelativeDisplacementNorm2, maxP2RelativeDisplacementNorm2));

	// The time precision should be set low enough so that we don't miss any segment collision.
	double timePrecision = effectiveThickness / maxRelativeDisplacement;

	if (timePrecision < m_timeMinPrecisionEpsilon)
	{
		SURGSIM_LOG_ONCE(m_logger, WARNING) <<
											"Minimum time precision(" << m_timeMinPrecisionEpsilon <<
											") needs to be smaller(" << timePrecision <<
											") to guarantee no missed self - collisions!";
		timePrecision = m_timeMinPrecisionEpsilon;
	}
	timePrecision = std::min(timePrecision, m_timeMaxPrecisionEpsilon);

	return timePrecision;
}

}; // namespace Collision
}; // namespace SurgSim<|MERGE_RESOLUTION|>--- conflicted
+++ resolved
@@ -38,11 +38,7 @@
 	m_timeMaxPrecisionEpsilon(1.0e-06),
 	m_maxMovementThreshold(0.1),
 	m_useSegmentThickness(true),
-<<<<<<< HEAD
-	m_logger(Framework::Logger::getLogger("SegmentSelfContact"))
-=======
 	m_logger(Framework::Logger::getLogger("Collision/SegmentSelfContact"))
->>>>>>> 6f73fe38
 {
 }
 
@@ -222,8 +218,6 @@
 				contacts.emplace_back(std::make_shared<Contact>(
 										  CollisionDetectionType::COLLISION_DETECTION_TYPE_CONTINUOUS, depth, t,
 										  contactPoint, normal, penetrationPoints));
-				SURGSIM_LOG_WARNING(m_logger)
-						<<  "Detected contact between " << id1 << " and " << id2 << " at " << t;
 			}
 		}
 		else
