# This file is a part of the OpenSurgSim project.
# Copyright 2012-2013, SimQuest Solutions Inc.
#
# Licensed under the Apache License, Version 2.0 (the "License");
# you may not use this file except in compliance with the License.
# You may obtain a copy of the License at
#
#     http://www.apache.org/licenses/LICENSE-2.0
#
# Unless required by applicable law or agreed to in writing, software
# distributed under the License is distributed on an "AS IS" BASIS,
# WITHOUT WARRANTIES OR CONDITIONS OF ANY KIND, either express or implied.
# See the License for the specific language governing permissions and
# limitations under the License.


include_directories(
	${EIGEN3_INCLUDE_DIR}
)

set(SURGSIM_INPUT_SOURCES
	CommonDevice.cpp
<<<<<<< HEAD
	InputComponent.cpp
	InputManager.cpp
=======
	InputManager.cpp
	InputComponent.cpp
>>>>>>> 67889bef
	OutputComponent.cpp
)

set(SURGSIM_INPUT_HEADERS
	CommonDevice.h
	DeviceInterface.h
	InputComponent.h
	InputConsumerInterface.h
	InputManager.h
	OutputComponent.h
	OutputProducerInterface.h
)

add_library(SurgSimInput ${SURGSIM_INPUT_SOURCES} ${SURGSIM_INPUT_HEADERS})

set_target_properties(SurgSimInput PROPERTIES
	PUBLIC_HEADER "${SURGSIM_INPUT_HEADERS}")

install(TARGETS SurgSimInput
   EXPORT ${PROJECT_NAME}Targets
   RUNTIME DESTINATION bin
   LIBRARY DESTINATION lib
   ARCHIVE DESTINATION lib
   PUBLIC_HEADER DESTINATION include/SurgSim/Input)

if(SURGSIM_TESTS_BUILD)
	add_subdirectory(UnitTests)
endif()<|MERGE_RESOLUTION|>--- conflicted
+++ resolved
@@ -20,13 +20,8 @@
 
 set(SURGSIM_INPUT_SOURCES
 	CommonDevice.cpp
-<<<<<<< HEAD
 	InputComponent.cpp
 	InputManager.cpp
-=======
-	InputManager.cpp
-	InputComponent.cpp
->>>>>>> 67889bef
 	OutputComponent.cpp
 )
 
