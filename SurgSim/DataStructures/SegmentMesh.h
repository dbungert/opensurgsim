// This file is a part of the OpenSurgSim project.
// Copyright 2013, SimQuest Solutions Inc.
//
// Licensed under the Apache License, Version 2.0 (the "License");
// you may not use this file except in compliance with the License.
// You may obtain a copy of the License at
//
//     http://www.apache.org/licenses/LICENSE-2.0
//
// Unless required by applicable law or agreed to in writing, software
// distributed under the License is distributed on an "AS IS" BASIS,
// WITHOUT WARRANTIES OR CONDITIONS OF ANY KIND, either express or implied.
// See the License for the specific language governing permissions and
// limitations under the License.

#ifndef SURGSIM_DATASTRUCTURES_SEGMENTMESH_H
#define SURGSIM_DATASTRUCTURES_SEGMENTMESH_H

#include "SurgSim/DataStructures/SegmentEmptyData.h"
#include "SurgSim/DataStructures/TriangleMesh.h"

namespace SurgSim
{
namespace DataStructures
{

/// Class to hold the type of a SegmentMesh.
///
/// \tparam	VertexData	Type of extra data stored in each vertex
/// \tparam	EdgeData	Type of extra data stored in each edge
/// \sa TriangleMesh
template <class VertexData, class EdgeData>
class SegmentMesh : public TriangleMesh<VertexData, EdgeData, SegmentEmptyData>
{
public:
	/// TriangleMesh type for convenience
	typedef TriangleMesh<VertexData, EdgeData, SegmentEmptyData> TriangleMeshType;
	/// Edge type for convenience  (Ids of the 2 vertices)
	typedef typename TriangleMeshType::EdgeType EdgeType;
	/// Triangle type for convenience  (Ids of the 3 vertices)
	typedef typename TriangleMeshType::TriangleType TriangleType;

	/// Constructor. The mesh is initially empty (no vertices, no edges).
	SegmentMesh();

	/// Copy constructor when the template data is the same type
	/// \param other the mesh to copy from
	SegmentMesh(const SegmentMesh<VertexData, EdgeData>& other);

	/// Copy constructor when the template data is a different type
	/// \tparam	V Type of extra data stored in each vertex
	/// \tparam	E Type of extra data stored in each edge
	/// \param other The mesh to be copied from. Vertex and edge data will not be copied
	/// \note: Data of the input mesh, i.e. VertexDataSource, EdgeDataSource will not be copied.
	template <class V, class E>
	explicit SegmentMesh(const SegmentMesh<V, E>& other);

	/// Destructor
	virtual ~SegmentMesh();

	/// Move Constructor
	/// \param other Constructor source
	SegmentMesh(SegmentMesh&& other);

	/// Copy Assignment
	/// \param other Assignment source
	SegmentMesh<VertexData, EdgeData>& operator=(
		const SegmentMesh<VertexData, EdgeData>& other);

	/// Move Assignment
	/// \param other Assignment source
	SegmentMesh<VertexData, EdgeData>& operator=(
		SegmentMesh<VertexData, EdgeData>&& other);

<<<<<<< HEAD
	/// Creates edges for all vertices in the mesh connecting all the points consecutively
=======
	/// Creates edges for all vertices in the mesh connecting all the points in order
>>>>>>> 01df411c
	/// \note This will clear all the current edges
	void createDefaultEdges();

	/// Save the current structure to a ply file
<<<<<<< HEAD
	/// \param filename Name of the file for writing
	/// \param asPhysics Format the file to be used as a physics file
	void save(const std::string& fileName, bool asPhyics = true);
=======
	/// \param fileName Name of the file for writing
	/// \param asPhysics Format the file to be used as a physics file, otherwise the file will be ply format
	/// with 'edge' as the edge element
	/// \param radius if asPhysics is true, this will be used as the radius for the ply file
	/// \param massDensity if asPhysics is true, this will be used as the massDensity for the ply file
	/// \param poissonRatio if asPhysics is true, this will be used as the poissonRatio for the ply file
	/// \param youngsModulus if asPhysics is true, this will be used as the youngsModulus for the ply file
	/// \return true if the file was written successfully
	bool save(const std::string& fileName,
			  bool asPhysics = true,
			  double radius = 0.0001,
			  double massDensity = 900,
			  double poissonRatio = 0.45,
			  double youngsModulus = 1.75e9);

	using TriangleMesh<VertexData, EdgeData, SegmentEmptyData>::addEdge;
	using TriangleMesh<VertexData, EdgeData, SegmentEmptyData>::doClearEdges;
	using TriangleMesh<VertexData, EdgeData, SegmentEmptyData>::getNumEdges;
	using TriangleMesh<VertexData, EdgeData, SegmentEmptyData>::getNumVertices;
	using TriangleMesh<VertexData, EdgeData, SegmentEmptyData>::getEdges;
	using TriangleMesh<VertexData, EdgeData, SegmentEmptyData>::getVertices;
>>>>>>> 01df411c

	///@{
	/// Functions that need to assert, because they deal with triangles.
	size_t addTriangle(const TriangleType& triangle);
	size_t getNumTriangles() const;
	const std::vector<TriangleType>& getTriangles() const;
	std::vector<TriangleType>& getTriangles();
	const TriangleType& getTriangle(size_t id) const;
	TriangleType& getTriangle(size_t id);
	void removeTriangle(size_t id);
	std::array<SurgSim::Math::Vector3d, 3> getTrianglePositions(size_t id) const;
	void doClearTriangles() override;
	///@}

private:
	/// Clear mesh to return to an empty state (no vertices, no edges).
	void doClear() override;
};

typedef SegmentMesh<EmptyData, EmptyData> SegmentMeshPlain;

}  // namespace DataStructures
}  // namespace SurgSim

#include "SurgSim/DataStructures/SegmentMesh-inl.h"

#endif  // SURGSIM_DATASTRUCTURES_SEGMENTMESH_H<|MERGE_RESOLUTION|>--- conflicted
+++ resolved
@@ -72,20 +72,11 @@
 	SegmentMesh<VertexData, EdgeData>& operator=(
 		SegmentMesh<VertexData, EdgeData>&& other);
 
-<<<<<<< HEAD
 	/// Creates edges for all vertices in the mesh connecting all the points consecutively
-=======
-	/// Creates edges for all vertices in the mesh connecting all the points in order
->>>>>>> 01df411c
 	/// \note This will clear all the current edges
 	void createDefaultEdges();
 
 	/// Save the current structure to a ply file
-<<<<<<< HEAD
-	/// \param filename Name of the file for writing
-	/// \param asPhysics Format the file to be used as a physics file
-	void save(const std::string& fileName, bool asPhyics = true);
-=======
 	/// \param fileName Name of the file for writing
 	/// \param asPhysics Format the file to be used as a physics file, otherwise the file will be ply format
 	/// with 'edge' as the edge element
@@ -107,7 +98,6 @@
 	using TriangleMesh<VertexData, EdgeData, SegmentEmptyData>::getNumVertices;
 	using TriangleMesh<VertexData, EdgeData, SegmentEmptyData>::getEdges;
 	using TriangleMesh<VertexData, EdgeData, SegmentEmptyData>::getVertices;
->>>>>>> 01df411c
 
 	///@{
 	/// Functions that need to assert, because they deal with triangles.
