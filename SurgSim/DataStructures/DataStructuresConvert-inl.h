--- conflicted
+++ resolved
@@ -106,8 +106,6 @@
 		{
 			result = false;
 			auto logger = SurgSim::Framework::Logger::getLogger(SurgSim::DataStructures::Convert::serializeLogger);
-<<<<<<< HEAD
-=======
 			SURGSIM_LOG(logger, WARNING) << __FUNCTION__ << ": Bad conversion";
 		}
 	}
@@ -180,7 +178,6 @@
 		{
 			result = false;
 			auto logger = SurgSim::Framework::Logger::getLogger(SurgSim::DataStructures::Convert::serializeLogger);
->>>>>>> a4aeecc0
 			SURGSIM_LOG(logger, WARNING) << __FUNCTION__ << ": Bad conversion";
 		}
 	}
