# This file is a part of the OpenSurgSim project.
# Copyright 2012-2013, SimQuest Solutions Inc.
#
# Licensed under the Apache License, Version 2.0 (the "License");
# you may not use this file except in compliance with the License.
# You may obtain a copy of the License at
#
#     http://www.apache.org/licenses/LICENSE-2.0
#
# Unless required by applicable law or agreed to in writing, software
# distributed under the License is distributed on an "AS IS" BASIS,
# WITHOUT WARRANTIES OR CONDITIONS OF ANY KIND, either express or implied.
# See the License for the specific language governing permissions and
# limitations under the License.


include_directories(
	${EIGEN3_INCLUDE_DIR}
)

set(SURGSIM_DATA_STRUCTURES_SOURCES
	AabbTree.cpp
	AabbTreeData.cpp
	AabbTreeIntersectionVisitor.cpp
	AabbTreeNode.cpp
	DataGroupBuilder.cpp
	IndexDirectory.cpp
	OctreeNode.cpp
	ply.c
	PlyReader.cpp
<<<<<<< HEAD
	Tree.cpp
	TreeData.cpp
	TreeNode.cpp
=======
	TriangleMesh.cpp
	TriangleMeshBase.cpp
>>>>>>> b0d301cc
	TriangleMeshPlyReaderDelegate.cpp
)

set(SURGSIM_DATA_STRUCTURES_HEADERS
<<<<<<< HEAD
	AabbTree.h
	AabbTreeData.h
	AabbTreeIntersectionVisitor.h
	AabbTreeNode.h
=======
	BufferedValue.h
	BufferedValue-inl.h
>>>>>>> b0d301cc
	DataGroup.h
	DataGroup-inl.h
	DataGroupBuilder.h
	EmptyData.h
	IndexDirectory.h
	MeshElement.h
	NamedData.h
	NamedData-inl.h
	NamedDataBuilder.h
	NamedVariantData.h
	NamedVariantData-inl.h
	OctreeNode.h
	OctreeNode-inl.h
	OptionalValue.h
	ply.h
	PlyReader.h
	PlyReaderDelegate.h
	TetrahedronMesh.h
	TetrahedronMesh-inl.h
	Tree.h
	TreeData.h
	TreeNode.h
	TreeVisitor.h
	TriangleMesh.h
	TriangleMesh-inl.h
	TriangleMeshBase.h
	TriangleMeshBase-inl.h
	TriangleMeshPlyReaderDelegate.h
	Vertex.h
	Vertices.h
)

surgsim_add_library(
	SurgSimDataStructures
	"${SURGSIM_DATA_STRUCTURES_SOURCES}"
	"${SURGSIM_DATA_STRUCTURES_HEADERS}"
	"SurgSim/DataStructures"
)

set(LIBS 
	SurgSimMath 
	SurgSimFramework
	${Boost_LIBRARIES}
)

target_link_libraries(SurgSimDataStructures ${LIBS}
)

if(BUILD_TESTING)
	add_subdirectory(UnitTests)
endif()

set_target_properties(SurgSimDataStructures PROPERTIES FOLDER "DataStructures")<|MERGE_RESOLUTION|>--- conflicted
+++ resolved
@@ -28,27 +28,21 @@
 	OctreeNode.cpp
 	ply.c
 	PlyReader.cpp
-<<<<<<< HEAD
 	Tree.cpp
 	TreeData.cpp
 	TreeNode.cpp
-=======
 	TriangleMesh.cpp
 	TriangleMeshBase.cpp
->>>>>>> b0d301cc
 	TriangleMeshPlyReaderDelegate.cpp
 )
 
 set(SURGSIM_DATA_STRUCTURES_HEADERS
-<<<<<<< HEAD
 	AabbTree.h
 	AabbTreeData.h
 	AabbTreeIntersectionVisitor.h
 	AabbTreeNode.h
-=======
 	BufferedValue.h
 	BufferedValue-inl.h
->>>>>>> b0d301cc
 	DataGroup.h
 	DataGroup-inl.h
 	DataGroupBuilder.h
