--- conflicted
+++ resolved
@@ -122,14 +122,10 @@
 	HandType m_handType;
 
 	/// Tracking mode
-<<<<<<< HEAD
-	LeapTrackingMode m_trackingMode;
+	DataStructures::OptionalValue<LeapTrackingMode> m_requestedTrackingMode;
 
 	/// Request Camera Images mode
 	bool m_isProvidingImages;
-=======
-	DataStructures::OptionalValue<LeapTrackingMode> m_requestedTrackingMode;
->>>>>>> 119f5370
 };
 
 };
