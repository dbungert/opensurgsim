// This file is a part of the OpenSurgSim project.
// Copyright 2013, SimQuest Solutions Inc.
//
// Licensed under the Apache License, Version 2.0 (the "License");
// you may not use this file except in compliance with the License.
// You may obtain a copy of the License at
//
//     http://www.apache.org/licenses/LICENSE-2.0
//
// Unless required by applicable law or agreed to in writing, software
// distributed under the License is distributed on an "AS IS" BASIS,
// WITHOUT WARRANTIES OR CONDITIONS OF ANY KIND, either express or implied.
// See the License for the specific language governing permissions and
// limitations under the License.

#include <memory>
#include <vector>

#include <SurgSim/Physics/PreUpdate.h>
#include <SurgSim/Physics/Representation.h>

namespace SurgSim
{
namespace Physics
{

PreUpdate::PreUpdate(bool doCopyState) : Computation(doCopyState)
<<<<<<< HEAD
{}
=======
{

}
>>>>>>> 6f4bbcdc

PreUpdate::~PreUpdate()
{

}

std::shared_ptr<PhysicsManagerState> PreUpdate::doUpdate(
	const double& dt,
	const std::shared_ptr<PhysicsManagerState>& state)
{
	std::shared_ptr<PhysicsManagerState> result = state;
	std::vector<std::shared_ptr<Representation>> representations = result->getRepresentations();
	for (auto it = representations.begin(); it != representations.end(); ++it)
	{
		(*it)->beforeUpdate(dt);
	}

	return result;
}


}; // Physics
}; // SurgSim<|MERGE_RESOLUTION|>--- conflicted
+++ resolved
@@ -25,13 +25,9 @@
 {
 
 PreUpdate::PreUpdate(bool doCopyState) : Computation(doCopyState)
-<<<<<<< HEAD
-{}
-=======
 {
 
 }
->>>>>>> 6f4bbcdc
 
 PreUpdate::~PreUpdate()
 {
