# This file is a part of the OpenSurgSim project.
# Copyright 2012-2013, SimQuest Solutions Inc.
#
# Licensed under the Apache License, Version 2.0 (the "License");
# you may not use this file except in compliance with the License.
# You may obtain a copy of the License at
#
#     http://www.apache.org/licenses/LICENSE-2.0
#
# Unless required by applicable law or agreed to in writing, software
# distributed under the License is distributed on an "AS IS" BASIS,
# WITHOUT WARRANTIES OR CONDITIONS OF ANY KIND, either express or implied.
# See the License for the specific language governing permissions and
# limitations under the License.

include_directories(
	${EIGEN3_INCLUDE_DIR}
)

set(SURGSIM_PHYSICS_SOURCES
	CollisionPair.cpp
	ContactCalculation.cpp
	ContactConstraintGeneration.cpp
	Computation.cpp
	DcdCollision.cpp
	FemRepresentationParameters.cpp
	FreeMotion.cpp
	Localization.cpp
	PhysicsManager.cpp
	RigidCollisionRepresentation.cpp
	RigidRepresentation.cpp
	RigidShapeCollisionRepresentation.cpp
	VtcRigidRepresentation.cpp
)

set(SURGSIM_PHYSICS_HEADERS
	BoxShape.h
	CapsuleShape.h
	CollisionPair.h
	CollisionRepresentation.h
	Computation.h
	ContactCalculation.h
	ContactConstraintGeneration.cpp
	CylinderShape.h
	DcdCollision.h
	FemRepresentationParameters.h
	FixedRepresentation.h
	FixedRepresentationLocalization.h
	FreeMotion.h
<<<<<<< HEAD
	Location.h
=======
	Localization.h
>>>>>>> 0c56cec3
	MeshShape.h
	PhysicsManager.h
	PhysicsManagerState.h
	PlaneShape.h
	Representation.h
	RigidCollisionRepresentation.h
	RigidRepresentation.h
	RigidRepresentationBase.h
	RigidRepresentationBaseState.h
	RigidRepresentationLocalization.h
	RigidRepresentationParameters.h
	RigidRepresentationState.h
	RigidShape.h
	RigidShapeCollisionRepresentation.h
	Shapes.h
	SphereShape.h
	VtcRigidParameters.h
	VtcRigidRepresentation.h
)

surgsim_add_library(
    SurgSimPhysics
    "${SURGSIM_PHYSICS_SOURCES}"
    "${SURGSIM_PHYSICS_HEADERS}"
    "SurgSim/Physics"
)
target_link_libraries(SurgSimPhysics SurgSimFramework)

if(SURGSIM_TESTS_BUILD)
	add_subdirectory(UnitTests)
endif()<|MERGE_RESOLUTION|>--- conflicted
+++ resolved
@@ -47,11 +47,8 @@
 	FixedRepresentation.h
 	FixedRepresentationLocalization.h
 	FreeMotion.h
-<<<<<<< HEAD
+	Localization.h
 	Location.h
-=======
-	Localization.h
->>>>>>> 0c56cec3
 	MeshShape.h
 	PhysicsManager.h
 	PhysicsManagerState.h
