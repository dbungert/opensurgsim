--- conflicted
+++ resolved
@@ -18,20 +18,16 @@
 )
 
 set(SURGSIM_PHYSICS_SOURCES
-<<<<<<< HEAD
+	CapsuleShape.cpp
 	CollisionPair.cpp
 	ContactCalculation.cpp
-	FreeMotion.cpp
-=======
-	CapsuleShape.cpp
-	CollisionPair.cpp
 	CylinderShape.cpp
->>>>>>> 28574fa1
 	DcdCollision.cpp
 	FreeMotion.cpp
 	PhysicsManager.cpp
 	RigidActor.cpp
-	RigidActorCollisionRepresentation.cpp)
+	RigidActorCollisionRepresentation.cpp
+)
 
 set(SURGSIM_PHYSICS_HEADERS
 	Actor.h
@@ -48,6 +44,7 @@
 	MeshShape.h
 	PhysicsManager-inl.h
 	PhysicsManager.h
+	PlaneShape.h
 	RigidActor.h
 	RigidActorBase.h
 	RigidActorBaseState.h
