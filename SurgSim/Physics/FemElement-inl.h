// This file is a part of the OpenSurgSim project.
// Copyright 2013, SimQuest Solutions Inc.
//
// Licensed under the Apache License, Version 2.0 (the "License");
// you may not use this file except in compliance with the License.
// You may obtain a copy of the License at
//
//     http://www.apache.org/licenses/LICENSE-2.0
//
// Unless required by applicable law or agreed to in writing, software
// distributed under the License is distributed on an "AS IS" BASIS,
// WITHOUT WARRANTIES OR CONDITIONS OF ANY KIND, either express or implied.
// See the License for the specific language governing permissions and
// limitations under the License.

#ifndef SURGSIM_PHYSICS_FEMELEMENT_INL_H
#define SURGSIM_PHYSICS_FEMELEMENT_INL_H

#include <vector>

#include "SurgSim/Math/Matrix.h"
#include "SurgSim/Math/SparseMatrix.h"

namespace SurgSim
{

namespace Physics
{

template <typename DerivedSub, typename T, int Opt, typename Index>
void FemElement::assembleMatrixBlocks(const DerivedSub& subMatrix, const std::vector<size_t> blockIds,
									  size_t blockSize, Eigen::SparseMatrix<T, Opt, Index>* matrix,
									  bool initialize) const
{
	using SurgSim::Math::addSubMatrix;

	const Index numBlocks = static_cast<Index>(blockIds.size());
	for (Index block0 = 0; block0 < numBlocks; block0++)
	{
		Index subRow = static_cast<Index>(blockSize * block0);
		for (Index block1 = 0; block1 < numBlocks; block1++)
		{
			Index subCol = static_cast<Index>(blockSize * block1);
			addSubMatrix(subMatrix.block(subRow, subCol, blockSize, blockSize),
<<<<<<< HEAD
						 static_cast<Index>(blockIds[block0]), static_cast<Index>(blockIds[block1]),
=======
						 static_cast<Index>(blockIds[block0]),
						 static_cast<Index>(blockIds[block1]),
>>>>>>> 1f2eb322
						 matrix, initialize);
		}
	}
}

} // namespace Physics

} // namespace SurgSim

#endif // SURGSIM_PHYSICS_FEMELEMENT_INL_H<|MERGE_RESOLUTION|>--- conflicted
+++ resolved
@@ -42,12 +42,8 @@
 		{
 			Index subCol = static_cast<Index>(blockSize * block1);
 			addSubMatrix(subMatrix.block(subRow, subCol, blockSize, blockSize),
-<<<<<<< HEAD
-						 static_cast<Index>(blockIds[block0]), static_cast<Index>(blockIds[block1]),
-=======
 						 static_cast<Index>(blockIds[block0]),
 						 static_cast<Index>(blockIds[block1]),
->>>>>>> 1f2eb322
 						 matrix, initialize);
 		}
 	}
