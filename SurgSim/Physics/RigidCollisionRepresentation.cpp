--- conflicted
+++ resolved
@@ -127,34 +127,9 @@
 
 void RigidCollisionRepresentation::updateShapeData()
 {
-<<<<<<< HEAD
-	auto verticesShape = std::dynamic_pointer_cast<Math::VerticesShape>(m_shape);
-	if (verticesShape != nullptr)
-	{
-		Math::RigidTransform3d currentPose;
-		auto physicsRepresentation = m_physicsRepresentation.lock();
-		SURGSIM_ASSERT(physicsRepresentation != nullptr) <<
-				"PhysicsRepresentation went out of scope for Collision Representation " << getFullName();
-		const Math::RigidTransform3d& physicsCurrentPose = physicsRepresentation->getCurrentState().getPose();
-		currentPose = physicsCurrentPose * physicsRepresentation->getLocalPose().inverse() * getLocalPose();
-
-		verticesShape->setPose(currentPose);
-
-		Math::PosedShape<std::shared_ptr<Math::Shape>> posedShape(verticesShape, currentPose);
-		Math::PosedShapeMotion<std::shared_ptr<Math::Shape>> posedShapeMotion(posedShape, posedShape);
-		setPosedShapeMotion(posedShapeMotion);
-		m_aabb = m_shape->getBoundingBox();
-	}
-	else if (m_shape != nullptr)
-	{
-		m_aabb = SurgSim::Math::transformAabb(getPose(), m_shape->getBoundingBox());
-	}
-}
-=======
 	auto physicsRepresentation = m_physicsRepresentation.lock();
 	SURGSIM_ASSERT(physicsRepresentation != nullptr) <<
 		"PhysicsRepresentation went out of scope for Collision Representation " << getFullName();
->>>>>>> 87795d82
 
 	auto posedShapeMotion = getPosedShapeMotion();
 	const Math::RigidTransform3d& physicsCurrentPose = physicsRepresentation->getCurrentState().getPose();
@@ -163,15 +138,6 @@
 	Math::PosedShape<std::shared_ptr<Math::Shape>> posedShape2(m_shape, currentPose);
 	setPosedShapeMotion(Math::PosedShapeMotion<std::shared_ptr<Math::Shape>>(posedShapeMotion.first, posedShape2));
 
-<<<<<<< HEAD
-void RigidCollisionRepresentation::updateDcdData()
-{
-
-	auto vertices = dynamic_cast<SurgSim::DataStructures::Vertices<SurgSim::DataStructures::EmptyData>*>(m_shape.get());
-	if (vertices != nullptr)
-	{
-		vertices->update();
-=======
 	if (m_shape->isTransformable())
 	{
 		m_shape->setPose(currentPose); // we only need to call this if the pose changes...
@@ -196,7 +162,6 @@
 			m_aabb.extend(Math::transformAabb(physicsRepresentation->getPreviousState().getPose(),
 				getShape()->getBoundingBox()));
 		}
->>>>>>> 87795d82
 	}
 }
 
@@ -272,14 +237,5 @@
 	return m_aabb;
 }
 
-<<<<<<< HEAD
-
-SurgSim::Math::Aabbd RigidCollisionRepresentation::getBoundingBox() const
-{
-	return m_aabb;
-}
-
-=======
->>>>>>> 87795d82
 }; // namespace Collision
 }; // namespace SurgSim