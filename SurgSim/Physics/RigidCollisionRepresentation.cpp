// This file is a part of the OpenSurgSim project.
// Copyright 2013, SimQuest Solutions Inc.
//
// Licensed under the Apache License, Version 2.0 (the "License");
// you may not use this file except in compliance with the License.
// You may obtain a copy of the License at
//
//     http://www.apache.org/licenses/LICENSE-2.0
//
// Unless required by applicable law or agreed to in writing, software
// distributed under the License is distributed on an "AS IS" BASIS,
// WITHOUT WARRANTIES OR CONDITIONS OF ANY KIND, either express or implied.
// See the License for the specific language governing permissions and
// limitations under the License.

#include "SurgSim/Physics/RigidCollisionRepresentation.h"

#include "SurgSim/Framework/FrameworkConvert.h"
#include "SurgSim/Framework/Log.h"
#include "SurgSim/Framework/SceneElement.h"
#include "SurgSim/Math/MathConvert.h"
#include "SurgSim/Math/MeshShape.h"
#include "SurgSim/Math/Shape.h"
#include "SurgSim/Physics/RigidRepresentationBase.h"

namespace SurgSim
{
namespace Physics
{
SURGSIM_REGISTER(SurgSim::Framework::Component, SurgSim::Physics::RigidCollisionRepresentation,
				 RigidCollisionRepresentation);

RigidCollisionRepresentation::RigidCollisionRepresentation(const std::string& name):
	Representation(name)
{
	SURGSIM_ADD_SERIALIZABLE_PROPERTY(RigidCollisionRepresentation, std::shared_ptr<SurgSim::Math::Shape>,
									  Shape, getShape, setShape);
}

RigidCollisionRepresentation::~RigidCollisionRepresentation()
{
}

void RigidCollisionRepresentation::setRigidRepresentation(
	std::shared_ptr<SurgSim::Physics::RigidRepresentationBase> representation)
{
	m_physicsRepresentation = representation;
}

std::shared_ptr<SurgSim::Physics::RigidRepresentationBase> RigidCollisionRepresentation::getRigidRepresentation()
{
	return m_physicsRepresentation.lock();
}

int RigidCollisionRepresentation::getShapeType() const
{
	return getShape()->getType();
}

std::shared_ptr<Math::Shape> RigidCollisionRepresentation::getShape() const
{
	if (m_shape != nullptr)
	{
		return m_shape;
	}
	else
	{
		auto physicsRepresentation = m_physicsRepresentation.lock();
		SURGSIM_ASSERT(physicsRepresentation != nullptr) <<
				"PhysicsRepresentation went out of scope for Collision Representation " << getName();
		return physicsRepresentation->getShape();
	}
}

void RigidCollisionRepresentation::setShape(std::shared_ptr<SurgSim::Math::Shape> shape)
{
	m_shape = shape;
}

SurgSim::Math::RigidTransform3d RigidCollisionRepresentation::getPose() const
{
	auto physicsRepresentation = m_physicsRepresentation.lock();
	SURGSIM_ASSERT(physicsRepresentation != nullptr) <<
			"PhysicsRepresentation went out of scope for Collision Representation " << getName();
	const SurgSim::Math::RigidTransform3d& physicsPose = physicsRepresentation->getCurrentState().getPose();
	return physicsPose * physicsRepresentation->getLocalPose().inverse() * getLocalPose();
}

void RigidCollisionRepresentation::updateShapeData()
{
	// All we want to do is to transform the shape into the current pose
	getPosedShape();
}


void RigidCollisionRepresentation::updateDcdData()
{
	// HS-2-Mar-2016
	// #todo need to trigger the aabb tree build/update here
}


void RigidCollisionRepresentation::updateCcdData(double timeOfImpact)
{
	using Math::PosedShape;
	using Math::PosedShapeMotion;
	using Math::Shape;

	Math::RigidTransform3d previousPose;
	Math::RigidTransform3d currentPose;
	{
		auto physicsRepresentation = m_physicsRepresentation.lock();
		SURGSIM_ASSERT(physicsRepresentation != nullptr) <<
				"PhysicsRepresentation went out of scope for Collision Representation " << getName();
		const Math::RigidTransform3d& physicsCurrentPose = physicsRepresentation->getCurrentState().getPose();
		const Math::RigidTransform3d& physicsPreviousPose = physicsRepresentation->getPreviousState().getPose();

		Math::RigidTransform3d transform = physicsRepresentation->getLocalPose().inverse() * getLocalPose();
		previousPose = physicsPreviousPose * transform;
		currentPose = physicsCurrentPose * transform;
	}
<<<<<<< HEAD
=======
	else
	{
		auto verticesShape = std::dynamic_pointer_cast<Math::VerticesShape>(m_shape);
		if (verticesShape != nullptr)
		{
			Math::RigidTransform3d currentPose;
			{
				auto physicsRepresentation = m_physicsRepresentation.lock();
				SURGSIM_ASSERT(physicsRepresentation != nullptr) <<
					"PhysicsRepresentation went out of scope for Collision Representation " << getName();
				const Math::RigidTransform3d& physicsCurrentPose = physicsRepresentation->getCurrentState().getPose();
				Math::RigidTransform3d transform = physicsRepresentation->getLocalPose().inverse() * getLocalPose();
				currentPose = physicsCurrentPose * transform;
			}
			verticesShape->setPose(currentPose);

			PosedShape<std::shared_ptr<Shape>> posedShape(verticesShape, currentPose);
			PosedShapeMotion<std::shared_ptr<Shape>> posedShapeMotion(posedShape, posedShape);
			setPosedShapeMotion(posedShapeMotion);
		}
	}
}
>>>>>>> f3a5ff88

	std::shared_ptr<Shape> previousShape = getShape();
	std::shared_ptr<Shape> currentShape = getShape();
	if (getShape()->isTransformable())
	{
		previousShape = getShape()->getTransformed(previousPose);
		currentShape = getShape()->getTransformed(currentPose);
	}

	PosedShape<std::shared_ptr<Shape>> posedShape1(previousShape, previousPose);
	PosedShape<std::shared_ptr<Shape>> posedShape2(currentShape, currentPose);
	PosedShapeMotion<std::shared_ptr<Shape>> posedShapeMotion(posedShape1, posedShape2);

	setPosedShapeMotion(posedShapeMotion);

	// HS-2-Mar-2016
	// #todo Add AABB tree for the posedShapeMotion (i.e. that is the tree where each bounding box consists of the
	// corresponding elements from posedShape1 and posedShape2

}


}; // namespace Collision
}; // namespace SurgSim<|MERGE_RESOLUTION|>--- conflicted
+++ resolved
@@ -88,8 +88,23 @@
 
 void RigidCollisionRepresentation::updateShapeData()
 {
-	// All we want to do is to transform the shape into the current pose
-	getPosedShape();
+	auto verticesShape = std::dynamic_pointer_cast<Math::VerticesShape>(m_shape);
+	if (verticesShape != nullptr)
+	{
+		Math::RigidTransform3d currentPose;
+		auto physicsRepresentation = m_physicsRepresentation.lock();
+		SURGSIM_ASSERT(physicsRepresentation != nullptr) <<
+				"PhysicsRepresentation went out of scope for Collision Representation " << getFullName();
+		const Math::RigidTransform3d& physicsCurrentPose = physicsRepresentation->getCurrentState().getPose();
+		Math::RigidTransform3d transform = physicsRepresentation->getLocalPose().inverse() * getLocalPose();
+		currentPose = physicsCurrentPose * transform;
+
+		verticesShape->setPose(currentPose);
+
+		Math::PosedShape<std::shared_ptr<Math::Shape>> posedShape(verticesShape, currentPose);
+		Math::PosedShapeMotion<std::shared_ptr<Math::Shape>> posedShapeMotion(posedShape, posedShape);
+		setPosedShapeMotion(posedShapeMotion);
+	}
 }
 
 
@@ -119,31 +134,6 @@
 		previousPose = physicsPreviousPose * transform;
 		currentPose = physicsCurrentPose * transform;
 	}
-<<<<<<< HEAD
-=======
-	else
-	{
-		auto verticesShape = std::dynamic_pointer_cast<Math::VerticesShape>(m_shape);
-		if (verticesShape != nullptr)
-		{
-			Math::RigidTransform3d currentPose;
-			{
-				auto physicsRepresentation = m_physicsRepresentation.lock();
-				SURGSIM_ASSERT(physicsRepresentation != nullptr) <<
-					"PhysicsRepresentation went out of scope for Collision Representation " << getName();
-				const Math::RigidTransform3d& physicsCurrentPose = physicsRepresentation->getCurrentState().getPose();
-				Math::RigidTransform3d transform = physicsRepresentation->getLocalPose().inverse() * getLocalPose();
-				currentPose = physicsCurrentPose * transform;
-			}
-			verticesShape->setPose(currentPose);
-
-			PosedShape<std::shared_ptr<Shape>> posedShape(verticesShape, currentPose);
-			PosedShapeMotion<std::shared_ptr<Shape>> posedShapeMotion(posedShape, posedShape);
-			setPosedShapeMotion(posedShapeMotion);
-		}
-	}
-}
->>>>>>> f3a5ff88
 
 	std::shared_ptr<Shape> previousShape = getShape();
 	std::shared_ptr<Shape> currentShape = getShape();
