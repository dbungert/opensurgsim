// This file is a part of the OpenSurgSim project.
// Copyright 2013, SimQuest Solutions Inc.
//
// Licensed under the Apache License, Version 2.0 (the "License");
// you may not use this file except in compliance with the License.
// You may obtain a copy of the License at
//
//     http://www.apache.org/licenses/LICENSE-2.0
//
// Unless required by applicable law or agreed to in writing, software
// distributed under the License is distributed on an "AS IS" BASIS,
// WITHOUT WARRANTIES OR CONDITIONS OF ANY KIND, either express or implied.
// See the License for the specific language governing permissions and
// limitations under the License.

#include <Eigen/Eigenvalues>

#include "SurgSim/DataStructures/DataGroupBuilder.h"
#include "SurgSim/DataStructures/DataStructuresConvert.h"
#include "SurgSim/Framework/FrameworkConvert.h"
#include "SurgSim/Framework/LogMacros.h"
#include "SurgSim/Input/InputComponent.h"
#include "SurgSim/Input/OutputComponent.h"
#include "SurgSim/Math/MathConvert.h"
#include "SurgSim/Math/Matrix.h"
#include "SurgSim/Math/Quaternion.h"
#include "SurgSim/Math/RigidTransform.h"
#include "SurgSim/Math/Vector.h"
#include "SurgSim/Physics/RigidRepresentation.h"
#include "SurgSim/Physics/RigidRepresentationLocalization.h"
#include "SurgSim/Physics/VirtualToolCoupler.h"

using SurgSim::Math::Vector3d;
using SurgSim::Math::Vector6d;
using SurgSim::Math::Matrix33d;
using SurgSim::Math::Matrix66d;
using SurgSim::Math::RigidTransform3d;
using SurgSim::Math::Quaterniond;

namespace SurgSim
{

namespace Physics
{
SURGSIM_REGISTER(SurgSim::Framework::Component, SurgSim::Physics::VirtualToolCoupler, VirtualToolCoupler);

VirtualToolCoupler::VirtualToolCoupler(const std::string& name) :
	SurgSim::Framework::Behavior(name),
	m_poseName(SurgSim::DataStructures::Names::POSE),
	m_linearStiffness(std::numeric_limits<double>::quiet_NaN()),
	m_linearDamping(std::numeric_limits<double>::quiet_NaN()),
	m_angularStiffness(std::numeric_limits<double>::quiet_NaN()),
	m_angularDamping(std::numeric_limits<double>::quiet_NaN()),
	m_localAttachmentPoint(Vector3d(std::numeric_limits<double>::quiet_NaN(), std::numeric_limits<double>::quiet_NaN(),
		std::numeric_limits<double>::quiet_NaN())),
	m_calculateInertialTorques(false),
	m_poseIndex(-1),
	m_linearVelocityIndex(-1),
	m_angularVelocityIndex(-1),
	m_forceIndex(-1),
	m_torqueIndex(-1),
	m_inputLinearVelocityIndex(-1),
	m_inputAngularVelocityIndex(-1),
	m_inputPoseIndex(-1),
	m_springJacobianIndex(-1),
	m_damperJacobianIndex(-1)
{
	SURGSIM_ADD_SERIALIZABLE_PROPERTY(VirtualToolCoupler, SurgSim::DataStructures::OptionalValue<double>,
		LinearStiffness, getOptionalLinearStiffness, setOptionalLinearStiffness);
	SURGSIM_ADD_SERIALIZABLE_PROPERTY(VirtualToolCoupler, SurgSim::DataStructures::OptionalValue<double>,
		LinearDamping, getOptionalLinearDamping, setOptionalLinearDamping);
	SURGSIM_ADD_SERIALIZABLE_PROPERTY(VirtualToolCoupler, SurgSim::DataStructures::OptionalValue<double>,
		AngularStiffness, getOptionalAngularStiffness, setOptionalAngularStiffness);
	SURGSIM_ADD_SERIALIZABLE_PROPERTY(VirtualToolCoupler, SurgSim::DataStructures::OptionalValue<double>,
		AngularDamping, getOptionalAngularDamping, setOptionalAngularDamping);
	SURGSIM_ADD_SERIALIZABLE_PROPERTY(VirtualToolCoupler,
			SurgSim::DataStructures::OptionalValue<SurgSim::Math::Vector3d>, AttachmentPoint,
			getOptionalAttachmentPoint, setOptionalAttachmentPoint);
	SURGSIM_ADD_SERIALIZABLE_PROPERTY(VirtualToolCoupler, bool, CalculateInertialTorques,
		getCalculateInertialTorques, setCalculateInertialTorques);

	SURGSIM_ADD_SERIALIZABLE_PROPERTY(VirtualToolCoupler, std::shared_ptr<SurgSim::Framework::Component>,
		Input, getInput, setInput);
	SURGSIM_ADD_SERIALIZABLE_PROPERTY(VirtualToolCoupler, std::shared_ptr<SurgSim::Framework::Component>,
		Output, getOutput, setOutput);
	SURGSIM_ADD_SERIALIZABLE_PROPERTY(VirtualToolCoupler, std::shared_ptr<SurgSim::Framework::Component>,
		Representation, getRepresentation, setRepresentation);
}

VirtualToolCoupler::~VirtualToolCoupler()
{
}

const std::shared_ptr<SurgSim::Framework::Component> VirtualToolCoupler::getInput()
{
	return m_input;
}

void VirtualToolCoupler::setInput(const std::shared_ptr<SurgSim::Framework::Component> input)
{
	m_input = std::dynamic_pointer_cast<SurgSim::Input::InputComponent>(input);
}

const std::shared_ptr<SurgSim::Framework::Component> VirtualToolCoupler::getOutput()
{
	return m_output;
}

void VirtualToolCoupler::setOutput(const std::shared_ptr<SurgSim::Framework::Component> output)
{
	m_output = std::dynamic_pointer_cast<SurgSim::Input::OutputComponent>(output);
}

const std::shared_ptr<SurgSim::Framework::Component> VirtualToolCoupler::getRepresentation()
{
	return m_rigid;
}

void VirtualToolCoupler::setRepresentation(const std::shared_ptr<SurgSim::Framework::Component> rigid)
{
	m_rigid = std::dynamic_pointer_cast<SurgSim::Physics::RigidRepresentation>(rigid);
}

const std::string& VirtualToolCoupler::getPoseName()
{
	return m_poseName;
}

void VirtualToolCoupler::setPoseName(const std::string& poseName)
{
	m_poseName = poseName;
}

void VirtualToolCoupler::update(double dt)
{
	SurgSim::DataStructures::DataGroup inputData;
	m_input->getData(&inputData);
	RigidTransform3d inputPose;
	inputData.poses().cacheIndex(m_poseName, &m_poseIndex);
	if (inputData.poses().get(m_poseIndex, &inputPose))
	{
		// TODO(ryanbeasley): If the RigidRepresentation is not colliding, we should turn off the VTC forces and set the
		// RigidRepresentation's state to the input state.
		Vector3d inputLinearVelocity, inputAngularVelocity;
		inputLinearVelocity.setZero();
		inputData.vectors().cacheIndex(SurgSim::DataStructures::Names::LINEAR_VELOCITY, &m_linearVelocityIndex);
		inputData.vectors().get(m_linearVelocityIndex, &inputLinearVelocity);
		inputAngularVelocity.setZero();
		inputData.vectors().cacheIndex(SurgSim::DataStructures::Names::ANGULAR_VELOCITY, &m_angularVelocityIndex);
		inputData.vectors().get(m_angularVelocityIndex, &inputAngularVelocity);

		RigidRepresentationState objectState(m_rigid->getCurrentState());
		RigidTransform3d objectPose(objectState.getPose());
		Vector3d attachmentPoint = objectPose * m_localAttachmentPoint;
		Vector3d leverArm = Vector3d::Zero();
		if (m_calculateInertialTorques)
		{
			const Vector3d objectPosition = objectPose * m_rigid->getCurrentParameters().getMassCenter();
			leverArm = attachmentPoint - objectPosition;
		}
		Vector3d attachmentPointVelocity = objectState.getLinearVelocity();
		attachmentPointVelocity += objectState.getAngularVelocity().cross(leverArm);

		Vector3d force = m_linearStiffness * (inputPose.translation() - attachmentPoint);
		force += m_linearDamping * (inputLinearVelocity - attachmentPointVelocity);

		Vector3d rotationVector;
		SurgSim::Math::computeRotationVector(inputPose, objectPose, &rotationVector);
		Vector3d torque = m_angularStiffness * rotationVector;
		torque += leverArm.cross(force);
		torque += m_angularDamping * (inputAngularVelocity - objectState.getAngularVelocity());

		const Matrix33d identity3x3 = Matrix33d::Identity();
		const Matrix33d zero3x3 = Matrix33d::Zero();
		const Matrix33d linearStiffnessMatrix = m_linearStiffness * identity3x3;
		const Matrix33d linearDampingMatrix = m_linearDamping * identity3x3;
		const Matrix33d angularStiffnessMatrix = m_angularStiffness * identity3x3;
		const Matrix33d angularDampingMatrix = m_angularDamping * identity3x3;
		const Matrix33d skewLeverArm = SurgSim::Math::makeSkewSymmetricMatrix(leverArm);
		const Matrix33d skewForce = SurgSim::Math::makeSkewSymmetricMatrix(force);

		Vector6d generalizedForce;
		generalizedForce << force, torque;
		Matrix66d generalizedStiffness;
		generalizedStiffness << linearStiffnessMatrix, zero3x3,
								m_linearStiffness * skewLeverArm - skewForce, angularStiffnessMatrix;
		Matrix66d generalizedDamping;
		generalizedDamping << linearDampingMatrix, zero3x3,
							  m_linearDamping * skewLeverArm, angularDampingMatrix;

		// Here, we could add the external generalized force applied on the attachment point,
		// the extra torque (leverArm.cross(force)) and its derivatives would be added automatically in the rigid.
		// But, we do need these informations as well below to pass it on to the haptic, so we compute them
		// locally and simply add them to the rigid.
		m_rigid->addExternalGeneralizedForce(generalizedForce, generalizedStiffness, generalizedDamping);

		if (m_output != nullptr)
		{
			m_outputData.vectors().set(m_forceIndex, -force);
			m_outputData.vectors().set(m_torqueIndex, -torque);
			m_outputData.vectors().set(m_inputLinearVelocityIndex, inputLinearVelocity);
			m_outputData.vectors().set(m_inputAngularVelocityIndex, inputAngularVelocity);

			m_outputData.poses().set(m_inputPoseIndex, inputPose);

<<<<<<< HEAD
			m_outputData.matrices().set(SurgSim::DataStructures::Names::SPRING_JACOBIAN, -generalizedStiffness);
			m_outputData.matrices().set(SurgSim::DataStructures::Names::DAMPER_JACOBIAN, -generalizedDamping);
=======
			const Matrix33d skewLeverArm = SurgSim::Math::makeSkewSymmetricMatrix(leverArm);

			Matrix66d springJacobian;
			springJacobian << -linearStiffnessMatrix, Matrix33d::Zero(),
							  -m_linearStiffness * skewLeverArm, -angularStiffnessMatrix;
			m_outputData.matrices().set(m_springJacobianIndex, springJacobian);

			Matrix66d damperJacobian;
			damperJacobian << -linearDampingMatrix, Matrix33d::Zero(),
							  m_linearDamping * skewLeverArm, -angularDampingMatrix;
			m_outputData.matrices().set(m_damperJacobianIndex, damperJacobian);
>>>>>>> 1bfb3d8a

			m_output->setData(m_outputData);
		}
	}
}

bool VirtualToolCoupler::doInitialize()
{
	m_outputData = buildOutputData();

	m_forceIndex = m_outputData.vectors().getIndex(SurgSim::DataStructures::Names::FORCE);
	m_torqueIndex = m_outputData.vectors().getIndex(SurgSim::DataStructures::Names::TORQUE);
	m_inputLinearVelocityIndex = m_outputData.vectors().getIndex(SurgSim::DataStructures::Names::INPUT_LINEAR_VELOCITY);
	m_inputAngularVelocityIndex =
		m_outputData.vectors().getIndex(SurgSim::DataStructures::Names::INPUT_ANGULAR_VELOCITY);
	m_inputPoseIndex = m_outputData.poses().getIndex(SurgSim::DataStructures::Names::INPUT_POSE);
	m_springJacobianIndex = m_outputData.matrices().getIndex(SurgSim::DataStructures::Names::SPRING_JACOBIAN);
	m_damperJacobianIndex = m_outputData.matrices().getIndex(SurgSim::DataStructures::Names::DAMPER_JACOBIAN);

	return true;
}

SurgSim::DataStructures::DataGroup VirtualToolCoupler::buildOutputData()
{
	SurgSim::DataStructures::DataGroupBuilder builder;
	builder.addVector(SurgSim::DataStructures::Names::FORCE);
	builder.addVector(SurgSim::DataStructures::Names::TORQUE);
	builder.addMatrix(SurgSim::DataStructures::Names::SPRING_JACOBIAN);
	builder.addPose(SurgSim::DataStructures::Names::INPUT_POSE);
	builder.addMatrix(SurgSim::DataStructures::Names::DAMPER_JACOBIAN);
	builder.addVector(SurgSim::DataStructures::Names::INPUT_LINEAR_VELOCITY);
	builder.addVector(SurgSim::DataStructures::Names::INPUT_ANGULAR_VELOCITY);
	return builder.createData();
}

bool VirtualToolCoupler::doWakeUp()
{
	if (m_input == nullptr)
	{
		SURGSIM_LOG_SEVERE(SurgSim::Framework::Logger::getDefaultLogger()) << "VirtualToolCoupler named " <<
			getName() << " does not have an Input Component.";
		return false;
	}
	if (m_rigid == nullptr)
	{
		SURGSIM_LOG_SEVERE(SurgSim::Framework::Logger::getDefaultLogger()) << "VirtualToolCoupler named " <<
			getName() << " does not have a Representation.";
		return false;
	}

	// Provide sensible defaults based on the rigid representation.
	// If one or both of the stiffness and damping are not provided, they are
	// calculated to provide a critically damped system (dampingRatio-1.0).
	// For a mass-spring system, the damping ratio is defined as:
	//
	//     dampingRatio = (damping) / (2 * sqrt(mass * stiffness))
	//
	double dampingRatio = 1.0;
	double mass = m_rigid->getCurrentParameters().getMass();
	if (!m_optionalLinearDamping.hasValue())
	{
		if (m_optionalLinearStiffness.hasValue())
		{
			m_linearStiffness = m_optionalLinearStiffness.getValue();
		}
		else
		{
			m_linearStiffness = mass * 800.0;
		}
		m_linearDamping = 2.0 * dampingRatio * sqrt(mass * m_linearStiffness);
	}
	else
	{
		m_linearDamping = m_optionalLinearDamping.getValue();
		if (m_optionalLinearStiffness.hasValue())
		{
			m_linearStiffness = m_optionalLinearStiffness.getValue();
		}
		else
		{
			m_linearStiffness = pow(m_linearDamping / dampingRatio, 2) / (4.0 * mass);
		}
	}

	const Matrix33d& inertia = m_rigid->getCurrentParameters().getLocalInertia();
	double maxInertia = inertia.eigenvalues().real().maxCoeff();
	if (!m_optionalAngularDamping.hasValue())
	{
		if (m_optionalAngularStiffness.hasValue())
		{
			m_angularStiffness = m_optionalAngularStiffness.getValue();
		}
		else
		{
			m_angularStiffness = maxInertia * 1000.0;
		}
		m_angularDamping = 2.0 * dampingRatio * sqrt(maxInertia * m_angularStiffness);
	}
	else
	{
		m_angularDamping = m_optionalAngularDamping.getValue();
		if (m_optionalAngularStiffness.hasValue())
		{
			m_angularStiffness = m_optionalAngularStiffness.getValue();
		}
		else
		{
			m_angularStiffness = pow(m_angularDamping / dampingRatio, 2) / (4.0 * maxInertia);
		}
	}

	if (m_optionalAttachmentPoint.hasValue())
	{
		m_localAttachmentPoint = m_optionalAttachmentPoint.getValue();
	}
	else
	{
		m_localAttachmentPoint = m_rigid->getCurrentParameters().getMassCenter();
	}

	return true;
}

int VirtualToolCoupler::getTargetManagerType() const
{
	return SurgSim::Framework::MANAGER_TYPE_PHYSICS;
}

void VirtualToolCoupler::overrideLinearStiffness(double linearStiffness)
{
	SURGSIM_ASSERT(!isInitialized()) << "Cannot override vtc parameter after it has initialized";

	m_optionalLinearStiffness.setValue(linearStiffness);
	m_linearStiffness = linearStiffness;
}

double VirtualToolCoupler::getLinearStiffness()
{
	SURGSIM_ASSERT(isAwake() || m_optionalLinearStiffness.hasValue())
		<< "Vtc parameter has not been initialized";

	return m_linearStiffness;
}

void VirtualToolCoupler::overrideLinearDamping(double linearDamping)
{
	SURGSIM_ASSERT(!isInitialized()) << "Cannot override vtc parameter after it has initialized";

	m_optionalLinearDamping.setValue(linearDamping);
	m_linearDamping = linearDamping;
}

double VirtualToolCoupler::getLinearDamping()
{
	SURGSIM_ASSERT(isAwake() || m_optionalLinearDamping.hasValue())
		<< "Vtc parameter has not been initialized";

	return m_linearDamping;
}

void VirtualToolCoupler::overrideAngularStiffness(double angularStiffness)
{
	SURGSIM_ASSERT(!isInitialized()) << "Cannot override vtc parameter after it has initialized";

	m_optionalAngularStiffness.setValue(angularStiffness);
	m_angularStiffness = angularStiffness;
}

double VirtualToolCoupler::getAngularStiffness()
{
	SURGSIM_ASSERT(isAwake() || m_optionalAngularStiffness.hasValue())
		<< "Vtc parameter has not been initialized";

	return m_angularStiffness;
}

void VirtualToolCoupler::overrideAngularDamping(double angularDamping)
{
	SURGSIM_ASSERT(!isInitialized()) << "Cannot override vtc parameter after it has initialized";

	m_optionalAngularDamping.setValue(angularDamping);
	m_angularDamping = angularDamping;
}

double VirtualToolCoupler::getAngularDamping()
{
	SURGSIM_ASSERT(isAwake() || m_optionalAngularDamping.hasValue())
		<< "Vtc parameter has not been initialized";

	return m_angularDamping;
}

void VirtualToolCoupler::overrideAttachmentPoint(const SurgSim::Math::Vector3d& attachment)
{
	SURGSIM_ASSERT(!isInitialized()) << "Cannot override vtc parameter after it has initialized";

	m_optionalAttachmentPoint.setValue(attachment);
	m_localAttachmentPoint = attachment;
}

const SurgSim::Math::Vector3d& VirtualToolCoupler::getAttachmentPoint()
{
	SURGSIM_ASSERT(isAwake() || m_optionalAttachmentPoint.hasValue())
		<< "Vtc parameter has not been initialized";
	return m_localAttachmentPoint;
}

void VirtualToolCoupler::setOptionalLinearStiffness(
	const SurgSim::DataStructures::OptionalValue<double>& linearStiffness)
{
	m_optionalLinearStiffness = linearStiffness;
}

const SurgSim::DataStructures::OptionalValue<double>& VirtualToolCoupler::getOptionalLinearStiffness() const
{
	return m_optionalLinearStiffness;
}

void VirtualToolCoupler::setOptionalLinearDamping(const SurgSim::DataStructures::OptionalValue<double>& linearDamping)
{
	m_optionalLinearDamping = linearDamping;
}

const SurgSim::DataStructures::OptionalValue<double>& VirtualToolCoupler::getOptionalLinearDamping() const
{
	return m_optionalLinearDamping;
}

void VirtualToolCoupler::setOptionalAngularStiffness(
	const SurgSim::DataStructures::OptionalValue<double>& angularStiffness)
{
	m_optionalAngularStiffness = angularStiffness;
}

const SurgSim::DataStructures::OptionalValue<double>& VirtualToolCoupler::getOptionalAngularStiffness() const
{
	return m_optionalAngularStiffness;
}

void VirtualToolCoupler::setOptionalAngularDamping(
	const SurgSim::DataStructures::OptionalValue<double>& angularDamping)
{
	m_optionalAngularDamping = angularDamping;
}

const SurgSim::DataStructures::OptionalValue<double>& VirtualToolCoupler::getOptionalAngularDamping() const
{
	return m_optionalAngularDamping;
}

void VirtualToolCoupler::setOptionalAttachmentPoint(
	const SurgSim::DataStructures::OptionalValue<SurgSim::Math::Vector3d>& attachmentPoint)
{
	m_optionalAttachmentPoint = attachmentPoint;
}

const SurgSim::DataStructures::OptionalValue<SurgSim::Math::Vector3d>&
VirtualToolCoupler::getOptionalAttachmentPoint() const
{
	return m_optionalAttachmentPoint;
}

void VirtualToolCoupler::setCalculateInertialTorques(bool calculateInertialTorques)
{
	m_calculateInertialTorques = calculateInertialTorques;
}

bool VirtualToolCoupler::getCalculateInertialTorques() const
{
	return m_calculateInertialTorques;
}

}; /// Physics
}; /// SurgSim<|MERGE_RESOLUTION|>--- conflicted
+++ resolved
@@ -203,22 +203,8 @@
 
 			m_outputData.poses().set(m_inputPoseIndex, inputPose);
 
-<<<<<<< HEAD
-			m_outputData.matrices().set(SurgSim::DataStructures::Names::SPRING_JACOBIAN, -generalizedStiffness);
-			m_outputData.matrices().set(SurgSim::DataStructures::Names::DAMPER_JACOBIAN, -generalizedDamping);
-=======
-			const Matrix33d skewLeverArm = SurgSim::Math::makeSkewSymmetricMatrix(leverArm);
-
-			Matrix66d springJacobian;
-			springJacobian << -linearStiffnessMatrix, Matrix33d::Zero(),
-							  -m_linearStiffness * skewLeverArm, -angularStiffnessMatrix;
-			m_outputData.matrices().set(m_springJacobianIndex, springJacobian);
-
-			Matrix66d damperJacobian;
-			damperJacobian << -linearDampingMatrix, Matrix33d::Zero(),
-							  m_linearDamping * skewLeverArm, -angularDampingMatrix;
-			m_outputData.matrices().set(m_damperJacobianIndex, damperJacobian);
->>>>>>> 1bfb3d8a
+			m_outputData.matrices().set(m_springJacobianIndex, -generalizedStiffness);
+			m_outputData.matrices().set(m_damperJacobianIndex, -generalizedDamping);
 
 			m_output->setData(m_outputData);
 		}
