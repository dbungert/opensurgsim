// This file is a part of the OpenSurgSim project.
// Copyright 2013, SimQuest Solutions Inc.
//
// Licensed under the Apache License, Version 2.0 (the "License");
// you may not use this file except in compliance with the License.
// You may obtain a copy of the License at
//
//     http://www.apache.org/licenses/LICENSE-2.0
//
// Unless required by applicable law or agreed to in writing, software
// distributed under the License is distributed on an "AS IS" BASIS,
// WITHOUT WARRANTIES OR CONDITIONS OF ANY KIND, either express or implied.
// See the License for the specific language governing permissions and
// limitations under the License.

/// \file Fem3DRepresentationTests.cpp
/// This file tests the non-abstract functionalities of the base class FemRepresentation

#include <gtest/gtest.h>

#include "SurgSim/Collision/Location.h"
#include "SurgSim/DataStructures/PlyReader.h"
#include "SurgSim/DataStructures/TriangleMesh.h"
#include "SurgSim/DataStructures/TriangleMeshPlyReaderDelegate.h"
#include "SurgSim/DataStructures/TriangleMeshUtilities.h"
#include "SurgSim/Framework/ApplicationData.h"
#include "SurgSim/Framework/Runtime.h" //< Used to initialize the Component Fem3DRepresentation
#include "SurgSim/Math/OdeState.h"
#include "SurgSim/Math/Quaternion.h"
#include "SurgSim/Math/RigidTransform.h"
#include "SurgSim/Math/Vector.h"
#include "SurgSim/Physics/DeformableCollisionRepresentation.h"
#include "SurgSim/Physics/Fem3DRepresentation.h"
#include "SurgSim/Physics/Fem3DRepresentationLocalization.h"
#include "SurgSim/Physics/Fem3DElementTetrahedron.h"
#include "SurgSim/Physics/UnitTests/MockObjects.h"

namespace SurgSim
{

namespace Physics
{

class Fem3DRepresentationTests : public ::testing::Test
{
public:
	void SetUp() override
	{
		m_fem = std::make_shared<MockFem3DRepresentation>();

		m_numNodes = 10;

		m_initialState = std::make_shared<SurgSim::Math::OdeState>();
		m_initialState->setNumDof(m_fem->getNumDofPerNode(), m_numNodes);
		m_initialState->getPositions().setLinSpaced(1.23, 9.43);
		m_initialState->getVelocities().setLinSpaced(-0.94, 1.09);

		SurgSim::Math::Quaterniond q(1.0, 2.0, 3.0, 4.0);
		SurgSim::Math::Vector3d t(1.0, 2.0, 3.0);
		q.normalize();
		m_initialPose = SurgSim::Math::makeRigidTransform(q, t);
	}

	void addFemElement()
	{
		std::array<size_t, 4> nodeIds = {{0, 1, 2, 3}};
		std::shared_ptr<Fem3DElementTetrahedron> tet = std::make_shared<Fem3DElementTetrahedron>(nodeIds);
		tet->setYoungModulus(1e9);
		tet->setPoissonRatio(0.45);
		tet->setMassDensity(1000.0);
		m_fem->addFemElement(tet);
	}

	void createLocalization()
	{
		m_localization = std::make_shared<Fem3DRepresentationLocalization>();
		FemRepresentationCoordinate femRepCoordinate;
		femRepCoordinate.elementId = 0;
		femRepCoordinate.naturalCoordinate = SurgSim::Math::Vector::Zero(4);
		femRepCoordinate.naturalCoordinate[0] = 1.0;
		m_localization->setRepresentation(m_fem);
		m_localization->setLocalPosition(femRepCoordinate);
	}

protected:
	size_t m_numNodes;
	std::shared_ptr<MockFem3DRepresentation> m_fem;
	std::shared_ptr<SurgSim::Math::OdeState> m_initialState;
	SurgSim::Math::RigidTransform3d m_initialPose;
	std::shared_ptr<Fem3DRepresentationLocalization> m_localization;
};

TEST_F(Fem3DRepresentationTests, ConstructorTest)
{
	ASSERT_NO_THROW(std::shared_ptr<Fem3DRepresentation> fem = std::make_shared<Fem3DRepresentation>("Fem3D"));
}

TEST_F(Fem3DRepresentationTests, GetTypeTest)
{
	EXPECT_EQ(REPRESENTATION_TYPE_FEM3D, m_fem->getType());
}

TEST_F(Fem3DRepresentationTests, GetNumDofPerNodeTest)
{
	EXPECT_EQ(3u, m_fem->getNumDofPerNode());
}

TEST_F(Fem3DRepresentationTests, TransformInitialStateTest)
{
	using SurgSim::Math::Vector;

	m_fem->setLocalPose(m_initialPose);
	m_fem->setInitialState(m_initialState);

	Vector expectedX = Vector::Zero(m_fem->getNumDof()), expectedV = Vector::Zero(m_fem->getNumDof());
	for (size_t nodeId = 0; nodeId < m_numNodes; nodeId++)
	{
		expectedX.segment<3>(m_fem->getNumDofPerNode() * nodeId) =
			m_initialPose * m_initialState->getPosition(nodeId);
		expectedV.segment<3>(m_fem->getNumDofPerNode() * nodeId) =
			m_initialPose.linear() * m_initialState->getVelocity(nodeId);
	}

	// Initialize the component
	ASSERT_TRUE(m_fem->initialize(std::make_shared<SurgSim::Framework::Runtime>()));
	// Wake-up the component => apply the pose to the initial state
	ASSERT_TRUE(m_fem->wakeUp());

	EXPECT_TRUE(m_fem->getInitialState()->getPositions().isApprox(expectedX));
	EXPECT_TRUE(m_fem->getInitialState()->getVelocities().isApprox(expectedV));
}

TEST_F(Fem3DRepresentationTests, SetGetFilenameTest)
{
	ASSERT_NO_THROW(m_fem->setFilename("Data/PlyReaderTests/Tetrahedron.ply"));
	ASSERT_NO_THROW(m_fem->getFilename());
	ASSERT_EQ("Data/PlyReaderTests/Tetrahedron.ply", m_fem->getFilename());
}

TEST_F(Fem3DRepresentationTests, DoInitializeTest)
{
	{
		SCOPED_TRACE("Initialize with a valid file name");
		auto fem = std::make_shared<Fem3DRepresentation>("fem3d");
		fem->setFilename("PlyReaderTests/Tetrahedron.ply");

		// Fem3DRepresentation::initialize() will call Fem3DRepresentation::doInitialize(), which should load the file.
		ASSERT_NO_THROW(ASSERT_TRUE(fem->initialize(std::make_shared<SurgSim::Framework::Runtime>("config.txt"))));

		EXPECT_EQ(3u, fem->getNumDofPerNode());
		EXPECT_EQ(3u * 26u, fem->getNumDof());
		EXPECT_EQ(24u, fem->getInitialState()->getNumBoundaryConditions());
	}

	{
		SCOPED_TRACE("Initialize with an invalid file name");
		auto fem = std::make_shared<Fem3DRepresentation>("fem3d");
		fem->setFilename("Non existent fake name");
		EXPECT_FALSE(fem->initialize(std::make_shared<SurgSim::Framework::Runtime>("config.txt")));
	}

	{
		SCOPED_TRACE("Initialize with file name not set");
		auto fem = std::make_shared<Fem3DRepresentation>("fem3d");
		// Fem3DRepresentation will not try to load file, but FemRepresentation::doInitialize() will throw.
		EXPECT_ANY_THROW(fem->initialize(std::make_shared<SurgSim::Framework::Runtime>("config.txt")));
	}

	{
		SCOPED_TRACE("Initialization called on object instance");
		Fem3DRepresentation fem("fem3d");

		fem.setFilename("PlyReaderTests/Tetrahedron.ply");
		// It throws because within doInitialize(), 'this' Fem3DRepresentation will be passed as a shared_ptr<> to
		// the Fem3DRepresentationPlyReaderDelegate.
		EXPECT_ANY_THROW(fem.initialize(std::make_shared<SurgSim::Framework::Runtime>("config.txt")));
	}

	{
		SCOPED_TRACE("Loading file with incorrect PLY format");
		auto fem = std::make_shared<Fem3DRepresentation>("fem3d");

		fem->setFilename("PlyReaderTests/WrongPlyTetrahedron.ply");
		EXPECT_FALSE(fem->initialize(std::make_shared<SurgSim::Framework::Runtime>("config.txt")));
	}

	{
		SCOPED_TRACE("Loading file with incorrect data");
		auto fem = std::make_shared<Fem3DRepresentation>("fem3d");

		fem->setFilename("PlyReaderTests/WrongDataTetrahedron.ply");
		EXPECT_ANY_THROW(fem->initialize(std::make_shared<SurgSim::Framework::Runtime>("config.txt")));
	}
}

TEST_F(Fem3DRepresentationTests, CreateLocalizationTest)
{
	using SurgSim::DataStructures::EmptyData;

	auto runtime = std::make_shared<SurgSim::Framework::Runtime>("config.txt");
	ASSERT_NO_THROW(m_fem->setFilename("Geometry/wound_deformable.ply"));

	std::string path = runtime->getApplicationData()->findFile("Geometry/wound_deformable.ply");
	std::shared_ptr<SurgSim::DataStructures::TriangleMeshPlain> triangleMesh =
		SurgSim::DataStructures::loadTriangleMesh(path);

	// Create the collision mesh for the surface of the finite element model
	auto collisionRepresentation = std::make_shared<DeformableCollisionRepresentation>("Collision");
	collisionRepresentation->setMesh(std::make_shared<SurgSim::DataStructures::TriangleMesh>(*triangleMesh));
	m_fem->setCollisionRepresentation(collisionRepresentation);

	bool wokeUp = false;
	ASSERT_TRUE(m_fem->initialize(runtime));
	EXPECT_NO_THROW(wokeUp = m_fem->wakeUp(););
	EXPECT_TRUE(wokeUp);

	auto& meshTriangles = triangleMesh->getTriangles();
	size_t triangleId = 0;
	SurgSim::Math::Vector3d centroid;
	for (auto triangle = meshTriangles.cbegin(); triangle != meshTriangles.cend(); ++triangle, ++triangleId)
	{
		std::array<size_t, 3> triangleNodeIds = triangle->verticesId;
		centroid = triangleMesh->getVertexPosition(triangleNodeIds[0]);
		centroid += triangleMesh->getVertexPosition(triangleNodeIds[1]);
		centroid += triangleMesh->getVertexPosition(triangleNodeIds[2]);
		centroid /= 3.0;

		// Test the localization with each of the triangle vertices and the triangle centroid.
		std::array<SurgSim::Math::Vector3d, 4> points = {centroid,
														 triangleMesh->getVertexPosition(triangleNodeIds[0]),
														 triangleMesh->getVertexPosition(triangleNodeIds[1]),
														 triangleMesh->getVertexPosition(triangleNodeIds[2])
														};

		std::array<SurgSim::Math::Vector3d, 4> barycentricCoordinates = {SurgSim::Math::Vector3d::Ones() / 3.0,
																		 SurgSim::Math::Vector3d::UnitX(),
																		 SurgSim::Math::Vector3d::UnitY(),
																		 SurgSim::Math::Vector3d::UnitZ()};

		auto barycentricCoordinate = barycentricCoordinates.cbegin();
		for (auto point = points.cbegin(); point != points.cend(); ++point, ++barycentricCoordinate)
		{
			SurgSim::Collision::Location location;
			std::shared_ptr<SurgSim::Physics::Fem3DRepresentationLocalization> localization;

			SurgSim::DataStructures::IndexedLocalCoordinate triangleLocalPosition;
			triangleLocalPosition.index = triangleId;
			triangleLocalPosition.coordinate = (*barycentricCoordinate);
			location.meshLocalCoordinate.setValue(triangleLocalPosition);
			EXPECT_NO_THROW(localization =
								std::dynamic_pointer_cast<SurgSim::Physics::Fem3DRepresentationLocalization>(
									m_fem->createLocalization(location)););
			EXPECT_TRUE(localization != nullptr);

			SurgSim::Math::Vector globalPosition;
<<<<<<< HEAD
			SurgSim::Physics::FemRepresentationCoordinate coordinate = localization->getLocalPosition();
			EXPECT_NO_THROW(globalPosition = m_fem->getFemElement(coordinate.elementId)->computeCartesianCoordinate(
												 *m_fem->getCurrentState(), coordinate.naturalCoordinate););
=======
			SurgSim::DataStructures::IndexedLocalCoordinate coordinate = localization->getLocalPosition();
			EXPECT_NO_THROW(globalPosition =
				fem->getFemElement(coordinate.index)->computeCartesianCoordinate(*fem->getCurrentState(),
								   coordinate.coordinate););
>>>>>>> eccf41af
			EXPECT_EQ(3, globalPosition.size());
			EXPECT_TRUE(globalPosition.isApprox(*point));
		}
	}
}

TEST_F(Fem3DRepresentationTests, ExternalForceAPITest)
{
	// External force vector not initialized until the initial state has been set (it contains the #dof...)
	EXPECT_EQ(0, m_fem->getExternalForce().size());
	EXPECT_EQ(0, m_fem->getExternalStiffness().rows());
	EXPECT_EQ(0, m_fem->getExternalStiffness().cols());
	EXPECT_EQ(0, m_fem->getExternalDamping().rows());
	EXPECT_EQ(0, m_fem->getExternalDamping().cols());

	m_fem->setInitialState(m_initialState);

	// Vector initialized (properly sized and zeroed)
	EXPECT_NE(0, m_fem->getExternalForce().size());
	EXPECT_NE(0, m_fem->getExternalStiffness().rows());
	EXPECT_NE(0, m_fem->getExternalStiffness().cols());
	EXPECT_NE(0, m_fem->getExternalDamping().rows());
	EXPECT_NE(0, m_fem->getExternalDamping().cols());
	EXPECT_EQ(m_fem->getNumDof(), m_fem->getExternalForce().size());
	EXPECT_EQ(m_fem->getNumDof(), m_fem->getExternalStiffness().cols());
	EXPECT_EQ(m_fem->getNumDof(), m_fem->getExternalStiffness().rows());
	EXPECT_EQ(m_fem->getNumDof(), m_fem->getExternalDamping().cols());
	EXPECT_EQ(m_fem->getNumDof(), m_fem->getExternalDamping().rows());
	EXPECT_TRUE(m_fem->getExternalForce().isZero());
	EXPECT_TRUE(m_fem->getExternalStiffness().isZero());
	EXPECT_TRUE(m_fem->getExternalDamping().isZero());

	addFemElement();
	createLocalization();

	Vector Flocal = Vector::LinSpaced(m_fem->getNumDofPerNode(), -3.12, 4.09);
	Matrix Klocal = Matrix::Ones(m_fem->getNumDofPerNode(), m_fem->getNumDofPerNode()) * 0.34;
	Matrix Dlocal = Klocal + Matrix::Identity(m_fem->getNumDofPerNode(), m_fem->getNumDofPerNode());
	Vector F = Vector::Zero(m_fem->getNumDof());
	F.segment(0, m_fem->getNumDofPerNode()) = Flocal;
	Matrix K = Matrix::Zero(m_fem->getNumDof(), m_fem->getNumDof());
	K.block(0, 0, m_fem->getNumDofPerNode(), m_fem->getNumDofPerNode()) = Klocal;
	Matrix D = Matrix::Zero(m_fem->getNumDof(), m_fem->getNumDof());
	D.block(0, 0, m_fem->getNumDofPerNode(), m_fem->getNumDofPerNode()) = Dlocal;

	m_fem->addExternalGeneralizedForce(m_localization, Flocal, Klocal, Dlocal);
	EXPECT_FALSE(m_fem->getExternalForce().isZero());
	EXPECT_FALSE(m_fem->getExternalStiffness().isZero());
	EXPECT_FALSE(m_fem->getExternalDamping().isZero());
	EXPECT_TRUE(m_fem->getExternalForce().isApprox(F));
	EXPECT_TRUE(m_fem->getExternalStiffness().isApprox(K));
	EXPECT_TRUE(m_fem->getExternalDamping().isApprox(D));

	m_fem->addExternalGeneralizedForce(m_localization, Flocal, Klocal, Dlocal);
	EXPECT_TRUE(m_fem->getExternalForce().isApprox(2.0 * F));
	EXPECT_TRUE(m_fem->getExternalStiffness().isApprox(2.0 * K));
	EXPECT_TRUE(m_fem->getExternalDamping().isApprox(2.0 * D));
}

TEST_F(Fem3DRepresentationTests, SerializationTest)
{
	auto fem3DRepresentation = std::make_shared<SurgSim::Physics::Fem3DRepresentation>("Test-Fem3D");
	const std::string filename = "TestFilename";
	fem3DRepresentation->setFilename(filename);
	auto collisionRepresentation = std::make_shared<DeformableCollisionRepresentation>("Collision");
	fem3DRepresentation->setCollisionRepresentation(collisionRepresentation);

	YAML::Node node;
	ASSERT_NO_THROW(node = YAML::convert<SurgSim::Framework::Component>::encode(*fem3DRepresentation));
	EXPECT_TRUE(node.IsMap());
	EXPECT_EQ(1u, node.size());

	YAML::Node data = node["SurgSim::Physics::Fem3DRepresentation"];
	EXPECT_EQ(10u, data.size());

	std::shared_ptr<Fem3DRepresentation> newRepresentation;
	ASSERT_NO_THROW(newRepresentation = std::dynamic_pointer_cast<Fem3DRepresentation>(
											node.as<std::shared_ptr<SurgSim::Framework::Component>>()));

	EXPECT_EQ("SurgSim::Physics::Fem3DRepresentation", newRepresentation->getClassName());
	EXPECT_EQ(filename, newRepresentation->getValue<std::string>("Filename"));
}

} // namespace Physics
} // namespace SurgSim<|MERGE_RESOLUTION|>--- conflicted
+++ resolved
@@ -74,10 +74,10 @@
 	void createLocalization()
 	{
 		m_localization = std::make_shared<Fem3DRepresentationLocalization>();
-		FemRepresentationCoordinate femRepCoordinate;
-		femRepCoordinate.elementId = 0;
-		femRepCoordinate.naturalCoordinate = SurgSim::Math::Vector::Zero(4);
-		femRepCoordinate.naturalCoordinate[0] = 1.0;
+		SurgSim::DataStructures::IndexedLocalCoordinate femRepCoordinate;
+		femRepCoordinate.index = 0;
+		femRepCoordinate.coordinate = SurgSim::Math::Vector::Zero(4);
+		femRepCoordinate.coordinate[0] = 1.0;
 		m_localization->setRepresentation(m_fem);
 		m_localization->setLocalPosition(femRepCoordinate);
 	}
@@ -248,21 +248,15 @@
 			triangleLocalPosition.coordinate = (*barycentricCoordinate);
 			location.meshLocalCoordinate.setValue(triangleLocalPosition);
 			EXPECT_NO_THROW(localization =
-								std::dynamic_pointer_cast<SurgSim::Physics::Fem3DRepresentationLocalization>(
-									m_fem->createLocalization(location)););
+							std::dynamic_pointer_cast<SurgSim::Physics::Fem3DRepresentationLocalization>(
+							m_fem->createLocalization(location)););
 			EXPECT_TRUE(localization != nullptr);
 
 			SurgSim::Math::Vector globalPosition;
-<<<<<<< HEAD
-			SurgSim::Physics::FemRepresentationCoordinate coordinate = localization->getLocalPosition();
-			EXPECT_NO_THROW(globalPosition = m_fem->getFemElement(coordinate.elementId)->computeCartesianCoordinate(
-												 *m_fem->getCurrentState(), coordinate.naturalCoordinate););
-=======
 			SurgSim::DataStructures::IndexedLocalCoordinate coordinate = localization->getLocalPosition();
 			EXPECT_NO_THROW(globalPosition =
-				fem->getFemElement(coordinate.index)->computeCartesianCoordinate(*fem->getCurrentState(),
-								   coordinate.coordinate););
->>>>>>> eccf41af
+							m_fem->getFemElement(coordinate.index)->computeCartesianCoordinate(
+							*m_fem->getCurrentState(), coordinate.coordinate););
 			EXPECT_EQ(3, globalPosition.size());
 			EXPECT_TRUE(globalPosition.isApprox(*point));
 		}
