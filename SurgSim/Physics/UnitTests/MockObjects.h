// This file is a part of the OpenSurgSim project.
// Copyright 2013, SimQuest Solutions Inc.
//
// Licensed under the Apache License, Version 2.0 (the "License");
// you may not use this file except in compliance with the License.
// You may obtain a copy of the License at
//
//     http://www.apache.org/licenses/LICENSE-2.0
//
// Unless required by applicable law or agreed to in writing, software
// distributed under the License is distributed on an "AS IS" BASIS,
// WITHOUT WARRANTIES OR CONDITIONS OF ANY KIND, either express or implied.
// See the License for the specific language governing permissions and
// limitations under the License.

#ifndef SURGSIM_PHYSICS_UNITTESTS_MOCKOBJECTS_H
#define SURGSIM_PHYSICS_UNITTESTS_MOCKOBJECTS_H

#include "SurgSim/Collision/Representation.h"
#include "SurgSim/Framework/ObjectFactory.h"
#include "SurgSim/Framework/Macros.h"
#include "SurgSim/Math/Matrix.h"
#include "SurgSim/Math/OdeSolver.h"
#include "SurgSim/Math/OdeState.h"
#include "SurgSim/Math/RigidTransform.h"
#include "SurgSim/Math/Vector.h"
#include "SurgSim/Physics/Constraint.h"
#include "SurgSim/Physics/ConstraintImplementation.h"
#include "SurgSim/Physics/Computation.h"
#include "SurgSim/Physics/DeformableRepresentation.h"
#include "SurgSim/Physics/Fem1DRepresentation.h"
#include "SurgSim/Physics/Fem3DRepresentation.h"
#include "SurgSim/Physics/FemElement.h"
#include "SurgSim/Physics/FemRepresentation.h"
#include "SurgSim/Physics/FixedRepresentation.h"
#include "SurgSim/Physics/LinearSpring.h"
#include "SurgSim/Physics/Localization.h"
#include "SurgSim/Physics/Mass.h"
#include "SurgSim/Physics/MassSpringRepresentation.h"
#include "SurgSim/Physics/MassSpringRepresentationLocalization.h"
#include "SurgSim/Physics/Representation.h"
#include "SurgSim/Physics/RigidRepresentation.h"
#include "SurgSim/Physics/VirtualToolCoupler.h"

namespace SurgSim
{
namespace Physics
{

using SurgSim::Math::Matrix;
using SurgSim::Math::OdeSolver;
using SurgSim::Math::OdeState;
using SurgSim::Math::RigidTransform3d;
using SurgSim::Math::SparseMatrix;
using SurgSim::Math::Vector;
using SurgSim::Math::Vector3d;

class MockRepresentation : public Representation
{
protected:
	int m_preUpdateCount;
	int m_updateCount;
	int m_postUpdateCount;

public:
	explicit MockRepresentation(const std::string& name = "MockRepresention");

	virtual ~MockRepresentation();

	SURGSIM_CLASSNAME(SurgSim::Physics::MockRepresentation);

	/// Preprocessing done before the update call
	/// \param dt The time step (in seconds)
	void beforeUpdate(double dt) override;

	/// Update the representation state to the current time step
	/// \param dt The time step (in seconds)
	void update(double dt) override;

	/// Postprocessing done after the update call
	/// \param dt The time step (in seconds)
	void afterUpdate(double dt) override;

	int getPreUpdateCount() const;

	int getUpdateCount() const;

	int getPostUpdateCount() const;

	std::shared_ptr<Localization> createLocalization(const SurgSim::DataStructures::Location& location) override;
};

class MockRigidRepresentation : public RigidRepresentation
{
public:
	MockRigidRepresentation();

	// Non constant access to the states
	RigidRepresentationState& getInitialState();
	RigidRepresentationState& getCurrentState();
	RigidRepresentationState& getPreviousState();
};

class MockFixedRepresentation : public FixedRepresentation
{
public:
	MockFixedRepresentation();

	// Non constant access to the states
	RigidRepresentationState& getInitialState();
	RigidRepresentationState& getCurrentState();
	RigidRepresentationState& getPreviousState();
};

class MockDeformableRepresentationLocalization : public SurgSim::Physics::Localization
{
public:
	MockDeformableRepresentationLocalization() {}

	explicit MockDeformableRepresentationLocalization(std::shared_ptr<Representation> representation) : Localization()
	{
		setRepresentation(representation);
	}

	virtual ~MockDeformableRepresentationLocalization() {}

	void setLocalNode(size_t nodeID)
	{
		m_nodeID = nodeID;
	}

	const size_t& getLocalNode() const
	{
		return m_nodeID;
	}

	bool isValidRepresentation(std::shared_ptr<Representation> representation) override
	{
		std::shared_ptr<DeformableRepresentation> defRepresentation =
			std::dynamic_pointer_cast<DeformableRepresentation>(representation);

		// Allows to reset the representation to nullptr ...
		return (defRepresentation != nullptr || representation == nullptr);
	}

private:
	SurgSim::Math::Vector3d doCalculatePosition(double time) override
	{
		std::shared_ptr<DeformableRepresentation> defRepresentation =
			std::static_pointer_cast<DeformableRepresentation>(getRepresentation());

		SURGSIM_ASSERT(defRepresentation != nullptr) << "Deformable Representation is null, it was probably not" <<
				" initialized";
		SURGSIM_ASSERT((0.0 <= time) && (time <= 1.0)) << "Time must be between 0.0 and 1.0 inclusive";

		const SurgSim::Math::Vector3d& currentPoint  = defRepresentation->getCurrentState()->getPosition(m_nodeID);
		const SurgSim::Math::Vector3d& previousPoint = defRepresentation->getPreviousState()->getPosition(m_nodeID);

		return SurgSim::Math::interpolate(previousPoint, currentPoint, time);
	}

	size_t m_nodeID;
};

class MockDeformableRepresentation : public SurgSim::Physics::DeformableRepresentation
{
public:
	explicit MockDeformableRepresentation(const std::string& name = "MockDeformableRepresentation");

	SURGSIM_CLASSNAME(SurgSim::Physics::MockDeformableRepresentation);

	void addExternalGeneralizedForce(std::shared_ptr<Localization> localization,
									 const SurgSim::Math::Vector& generalizedForce,
									 const SurgSim::Math::Matrix& K,
									 const SurgSim::Math::Matrix& D) override;

	/// OdeEquation API (empty) is not tested here as DeformableRep does not provide an implementation
	/// This API will be tested in derived classes when the API will be provided
	Vector& computeF(const OdeState& state) override;

	/// OdeEquation API (empty) is not tested here as DeformableRep does not provide an implementation
	/// This API will be tested in derived classes when the API will be provided
	const SparseMatrix& computeM(const OdeState& state) override;

	/// OdeEquation API (empty) is not tested here as DeformableRep does not provide an implementation
	/// This API will be tested in derived classes when the API will be provided
	const SparseMatrix& computeD(const OdeState& state) override;

	/// OdeEquation API (empty) is not tested here as DeformableRep does not provide an implementation
	/// This API will be tested in derived classes when the API will be provided
	const SparseMatrix& computeK(const OdeState& state) override;

	/// OdeEquation API (empty) is not tested here as DeformableRep does not provide an implementation
	/// This API will be tested in derived classes when the API will be provided
	void computeFMDK(const OdeState& state, Vector** f, SparseMatrix** M, SparseMatrix** D, SparseMatrix** K) override;

protected:
	void transformState(std::shared_ptr<SurgSim::Math::OdeState> state,
						const SurgSim::Math::RigidTransform3d& transform) override;

	Vector m_F;
	SparseMatrix m_M, m_D, m_K;
};

class MockSpring : public SurgSim::Physics::Spring
{
public:
	MockSpring();

	void addNode(size_t nodeId);

	void addForce(const OdeState& state, Vector* F, double scale = 1.0) override;
	void addDamping(const OdeState& state, SparseMatrix* D, double scale = 1.0) override;
	void addStiffness(const SurgSim::Math::OdeState& state, SurgSim::Math::SparseMatrix* K, double scale = 1.0) override;

	void addFDK(const OdeState& state, Vector* f, SparseMatrix* D, SparseMatrix* K) override;
	void addMatVec(const OdeState& state, double alphaD, double alphaK, const Vector& x, Vector* F) override;

private:
	Vector m_F;
	SparseMatrix m_D, m_K;
};

class MockMassSpring : public SurgSim::Physics::MassSpringRepresentation
{
public:
	MockMassSpring() : MassSpringRepresentation("MassSpring")
	{
	}

	MockMassSpring(const std::string& name,
				   const SurgSim::Math::RigidTransform3d& pose,
				   size_t numNodes, std::vector<size_t> nodeBoundaryConditions,
				   double totalMass,
				   double rayleighDampingMass, double rayleighDampingStiffness,
				   double springStiffness, double springDamping,
				   SurgSim::Math::IntegrationScheme integrationScheme);

	virtual ~MockMassSpring();

	const Vector3d& getGravityVector() const;

	const SurgSim::Math::Vector& getExternalForce() const
	{
		return m_externalGeneralizedForce;
	}
	const SurgSim::Math::SparseMatrix& getExternalStiffness() const
	{
		return m_externalGeneralizedStiffness;
	}
	const SurgSim::Math::SparseMatrix& getExternalDamping() const
	{
		return m_externalGeneralizedDamping;
	}
};

class MockFemElement : public FemElement
{
public:
	MockFemElement();

	void addNode(size_t nodeId);

	double getVolume(const OdeState& state) const override;
	void addForce(const OdeState& state, Vector* F, double scale = 1.0) override;
	void addMass(const SurgSim::Math::OdeState& state, SurgSim::Math::SparseMatrix* M, double scale = 1.0) override;
	void addDamping(const OdeState& state, SparseMatrix* D, double scale = 1.0) override;
	void addStiffness(const OdeState& state, SparseMatrix* K, double scale = 1.0) override;
	void addFMDK(const OdeState& state, Vector* f, SparseMatrix* M, SparseMatrix* D, SparseMatrix* K) override;
	void addMatVec(const OdeState& state, double alphaM, double alphaD, double alphaK, const Vector& x, Vector* F)
	override;
	Vector computeCartesianCoordinate(const OdeState& state, const Vector& barycentricCoordinate) const override;
	Vector computeNaturalCoordinate(const SurgSim::Math::OdeState& state, const Vector& globalCoordinate) const
	override;

	void initialize(const SurgSim::Math::OdeState& state) override;

	bool isInitialized() const;

private:
	Vector m_F;
	SparseMatrix m_M, m_D, m_K;
	bool m_isInitialized;
};

// Concrete class for testing
class MockFemRepresentation : public FemRepresentation
{
public:
	/// Constructor
	/// \param name The name of the FemRepresentation
	explicit MockFemRepresentation(const std::string& name);

	/// Destructor
	virtual ~MockFemRepresentation();

	void addExternalGeneralizedForce(std::shared_ptr<Localization> localization,
									 const SurgSim::Math::Vector& generalizedForce, const SurgSim::Math::Matrix& K,
									 const SurgSim::Math::Matrix& D) override;

	std::shared_ptr<FemPlyReaderDelegate> getDelegate() override;

	std::shared_ptr<OdeSolver> getOdeSolver() const;

	const std::vector<double>& getMassPerNode() const;

protected:
	/// Transform a state using a given transformation
	/// \param[in,out] state The state to be transformed
	/// \param transform The transformation to apply
	void transformState(std::shared_ptr<OdeState> state, const RigidTransform3d& transform) override;
};

class MockFemRepresentationValidComplianceWarping : public MockFemRepresentation
{
public:
	explicit MockFemRepresentationValidComplianceWarping(const std::string& name) : MockFemRepresentation(name)
	{}

protected:
	SurgSim::Math::Matrix getNodeTransformation(const SurgSim::Math::OdeState& state, size_t nodeId) override;
};

class MockFem1DRepresentation : public SurgSim::Physics::Fem1DRepresentation
{
public:
	explicit MockFem1DRepresentation(const std::string& name);

	const std::shared_ptr<OdeSolver> getOdeSolver() const;
};

class MockFixedConstraintBilateral3D : public ConstraintImplementation
{
public:
	MockFixedConstraintBilateral3D();
	virtual ~MockFixedConstraintBilateral3D();

	SurgSim::Math::MlcpConstraintType getMlcpConstraintType() const override;

private:
	size_t doGetNumDof() const override;

	void doBuild(double dt,
				 const ConstraintData& data,
				 const std::shared_ptr<Localization>& localization,
				 MlcpPhysicsProblem* mlcp,
				 size_t indexOfRepresentation,
				 size_t indexOfConstraint,
				 ConstraintSideSign sign) override;
};

class MockRigidConstraintBilateral3D : public ConstraintImplementation
{
public:
	MockRigidConstraintBilateral3D();
	virtual ~MockRigidConstraintBilateral3D();

	SurgSim::Math::MlcpConstraintType getMlcpConstraintType() const override;

private:
	size_t doGetNumDof() const override;

	void doBuild(double dt,
				 const ConstraintData& data,
				 const std::shared_ptr<Localization>& localization,
				 MlcpPhysicsProblem* mlcp,
				 size_t indexOfRepresentation,
				 size_t indexOfConstraint,
				 ConstraintSideSign sign) override;
};

template <class Base>
class MockDescendent : public Base
{
public:
	MockDescendent() : Base() {}
	explicit MockDescendent(const std::string& name) : Base(name) {}
};

class MockLocalization : public Localization
{
public:
	MockLocalization();

	explicit MockLocalization(std::shared_ptr<Representation> representation);

private:
	/// Calculates the global position of this localization
	/// \param time The time in [0..1] at which the position should be calculated
	/// \return The global position of the localization at the requested time
	/// \note time can useful when dealing with CCD
	SurgSim::Math::Vector3d doCalculatePosition(double time) override;
};

class MockConstraintImplementation : public ConstraintImplementation
{
public:
	SurgSim::Math::MlcpConstraintType getMlcpConstraintType() const override;

private:
	size_t doGetNumDof() const override;

	virtual void doBuild(double dt,
						 const ConstraintData& data,
						 const std::shared_ptr<Localization>& localization,
						 MlcpPhysicsProblem* mlcp,
						 size_t indexOfRepresentation,
						 size_t indexOfConstraint,
						 ConstraintSideSign sign);
};

class MockVirtualToolCoupler : public VirtualToolCoupler
{
public:
	MockVirtualToolCoupler();

	const SurgSim::DataStructures::OptionalValue<double>& getOptionalLinearStiffness() const;
	const SurgSim::DataStructures::OptionalValue<double>& getOptionalLinearDamping() const;
	const SurgSim::DataStructures::OptionalValue<double>& getOptionalAngularStiffness() const;
	const SurgSim::DataStructures::OptionalValue<double>& getOptionalAngularDamping() const;
	const SurgSim::DataStructures::OptionalValue<SurgSim::Math::Vector3d>& getOptionalAttachmentPoint() const;

	void setOptionalLinearStiffness(const SurgSim::DataStructures::OptionalValue<double>& val);
	void setOptionalLinearDamping(const SurgSim::DataStructures::OptionalValue<double>& val);
	void setOptionalAngularStiffness(const SurgSim::DataStructures::OptionalValue<double>& val);
	void setOptionalAngularDamping(const SurgSim::DataStructures::OptionalValue<double>& val);
	void setOptionalAttachmentPoint(const SurgSim::DataStructures::OptionalValue<SurgSim::Math::Vector3d>& val);

	const SurgSim::DataStructures::DataGroup& getOutputData() const;
};

inline std::shared_ptr<Constraint> makeMockConstraint(std::shared_ptr<MockRepresentation> firstRepresentation,
		std::shared_ptr<MockRepresentation> secondRepresentation)
{
<<<<<<< HEAD
	return std::make_shared<Constraint>(std::make_shared<ConstraintData>(),
										std::make_shared<MockConstraintImplementation>(),
										std::make_shared<MockLocalization>(firstRepresentation),
										std::make_shared<MockConstraintImplementation>(),
										std::make_shared<MockLocalization>(secondRepresentation));
=======
	using SurgSim::DataStructures::Location;

	static auto type = (new MockConstraintImplementation())->getMlcpConstraintType();
	if (firstRepresentation->getConstraintImplementation(type) == nullptr)
	{
		ConstraintImplementation::getFactory().addImplementation(typeid(MockRepresentation),
			std::make_shared<MockConstraintImplementation>());
	}

	return std::make_shared<Constraint>(type, std::make_shared<ConstraintData>(),
		firstRepresentation, Location(),
		secondRepresentation, Location());
>>>>>>> d21446ed
}

/// Class to represent a mock collision representation to test if update gets called from the Computation.
class MockCollisionRepresentation : public SurgSim::Collision::Representation
{
public:
	/// Default constructor
	/// \param name The name of the collision representation.
	explicit MockCollisionRepresentation(const std::string& name);

	int getShapeType() const override;
	const std::shared_ptr<SurgSim::Math::Shape> getShape() const override;
	void update(const double& dt) override;

	/// \return The number of times update method has been invoked.
	int getNumberOfTimesUpdateCalled() const;

private:
	/// Number of times update method has been invoked.
	int m_numberOfTimesUpdateCalled;
};

class MockComputation : public Computation
{
public:
	explicit MockComputation(bool doCopyState = false);

protected:
	std::shared_ptr<PhysicsManagerState> doUpdate(const double& dt,
			const std::shared_ptr<PhysicsManagerState>& state) override;
};

}; // Physics
}; // SurgSim

#endif // SURGSIM_PHYSICS_UNITTESTS_MOCKOBJECTS_H<|MERGE_RESOLUTION|>--- conflicted
+++ resolved
@@ -432,26 +432,18 @@
 inline std::shared_ptr<Constraint> makeMockConstraint(std::shared_ptr<MockRepresentation> firstRepresentation,
 		std::shared_ptr<MockRepresentation> secondRepresentation)
 {
-<<<<<<< HEAD
-	return std::make_shared<Constraint>(std::make_shared<ConstraintData>(),
-										std::make_shared<MockConstraintImplementation>(),
-										std::make_shared<MockLocalization>(firstRepresentation),
-										std::make_shared<MockConstraintImplementation>(),
-										std::make_shared<MockLocalization>(secondRepresentation));
-=======
 	using SurgSim::DataStructures::Location;
 
 	static auto type = (new MockConstraintImplementation())->getMlcpConstraintType();
 	if (firstRepresentation->getConstraintImplementation(type) == nullptr)
 	{
 		ConstraintImplementation::getFactory().addImplementation(typeid(MockRepresentation),
-			std::make_shared<MockConstraintImplementation>());
+				std::make_shared<MockConstraintImplementation>());
 	}
 
 	return std::make_shared<Constraint>(type, std::make_shared<ConstraintData>(),
-		firstRepresentation, Location(),
-		secondRepresentation, Location());
->>>>>>> d21446ed
+										firstRepresentation, Location(),
+										secondRepresentation, Location());
 }
 
 /// Class to represent a mock collision representation to test if update gets called from the Computation.
