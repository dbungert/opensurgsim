// This file is a part of the OpenSurgSim project.
// Copyright 2015, SimQuest Solutions Inc.
//
// Licensed under the Apache License, Version 2.0 (the "License");
// you may not use this file except in compliance with the License.
// You may obtain a copy of the License at
//
//     http://www.apache.org/licenses/LICENSE-2.0
//
// Unless required by applicable law or agreed to in writing, software
// distributed under the License is distributed on an "AS IS" BASIS,
// WITHOUT WARRANTIES OR CONDITIONS OF ANY KIND, either express or implied.
// See the License for the specific language governing permissions and
// limitations under the License.

/// \file sphere_depth.frag
/// Fragment Shader to calculate depth of point sprite spheres
/// Most of the equations and concepts come from the nVidia
/// Screen Space Fluid Rendering paper and presentation from GDC '10
/// found here: http://developer.download.nvidia.com/presentations/2010/gdc/Direct3D_Effects.pdf

#version 120

// These are 'free' uniforms to be set for this shader, they won't be provided by OSS
uniform float sphereRadius;

<<<<<<< HEAD
/// Main Camera Matrices
struct MainCamera
{
	mat4 viewMatrix;
	mat4 inverseViewMatrix;
	mat4 projectionMatrix;
	mat4 inverseProjectionMatrix;
};

uniform MainCamera mainCamera;

=======
// Incoming from the vertex shader
>>>>>>> f22bf744
varying vec3 eyeSpacePos;

// Main Camera Matrices
struct MainCamera
{
	mat4 viewMatrix;
	mat4 inverseViewMatrix;
	mat4 projectionMatrix;
	mat4 inverseProjectionMatrix;
};

uniform MainCamera mainCamera;

void main(void)
{
	// calculate normal from texture coordinates provided by gl_PointCoord
	vec3 normal;
	normal.xy = gl_PointCoord.st * 2.0 - vec2(1.0);
	float mag = dot(normal.xy, normal.xy);
	if (mag > 1.0)
	{
		discard; // kill pixels outside circle
	}
	normal.z = sqrt(1.0-mag);

	// calculate depth
	vec4 pixelPos = vec4(eyeSpacePos + normal*sphereRadius, 1.0);
	vec4 clipSpacePos = mainCamera.projectionMatrix * pixelPos;
	float normDepth = clipSpacePos.z / clipSpacePos.w;
	gl_FragDepth = 0.5 + 0.5 * normDepth;
}<|MERGE_RESOLUTION|>--- conflicted
+++ resolved
@@ -24,21 +24,7 @@
 // These are 'free' uniforms to be set for this shader, they won't be provided by OSS
 uniform float sphereRadius;
 
-<<<<<<< HEAD
-/// Main Camera Matrices
-struct MainCamera
-{
-	mat4 viewMatrix;
-	mat4 inverseViewMatrix;
-	mat4 projectionMatrix;
-	mat4 inverseProjectionMatrix;
-};
-
-uniform MainCamera mainCamera;
-
-=======
 // Incoming from the vertex shader
->>>>>>> f22bf744
 varying vec3 eyeSpacePos;
 
 // Main Camera Matrices
