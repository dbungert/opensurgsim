# This file is a part of the OpenSurgSim project.
# Copyright 2012-2013, SimQuest Solutions Inc.
#
# Licensed under the Apache License, Version 2.0 (the "License");
# you may not use this file except in compliance with the License.
# You may obtain a copy of the License at
#
#     http://www.apache.org/licenses/LICENSE-2.0
#
# Unless required by applicable law or agreed to in writing, software
# distributed under the License is distributed on an "AS IS" BASIS,
# WITHOUT WARRANTIES OR CONDITIONS OF ANY KIND, either express or implied.
# See the License for the specific language governing permissions and
# limitations under the License.


## Options related to integration with Visual Studio and other IDEs.

# options related to source file organization
#
option(SURGSIM_IDE_SEPARATE_SOURCES_HEADERS
	"If turned on, separate header files from the source files in the IDE. " OFF)
if(SURGSIM_IDE_SEPARATE_SOURCES_HEADERS)
	set(SURGSIM_IDE_SOURCE_PREFIX "Source Files/")
	set(SURGSIM_IDE_HEADER_PREFIX "Header Files/")
else()
	set(SURGSIM_IDE_SOURCE_PREFIX "Files/")
	set(SURGSIM_IDE_HEADER_PREFIX "Files/")
endif()

# Sets up the source file organization, for Visual Studio etc.
# This will group the source and header files in folders by directory.
#
# Note the use of optional arguments:
#   surgsim_set_source_groups(PREFIX FILES...)
#
function(surgsim_source_hierarchy PREFIX)
	foreach(FILE ${ARGN})
		# Get the directory name.  Note that for files in the current
		# directory (and empty prefix), you will get "" rather than ".".
		get_filename_component(FILE_PREFIXED_DIR "${PREFIX}${FILE}" PATH)
		# Apparently, the hierarchical separator is "\" (per CMake docs).
		# Hopefully that works in Linux IDEs too...
		string(REGEX REPLACE "/" "\\\\" FILE_GROUP "${FILE_PREFIXED_DIR}")
		# Set the IDE source group.  Note that top level is "", not ".".
		source_group("${FILE_GROUP}" FILES "${FILE}")
		#message("SRC ${FILE}|${FILE_GROUP}")
	endforeach(FILE ${ARGN})
endfunction()

# Sets up the folder organization for sources and headers in Visual Studio etc.
function(surgsim_show_ide_folders SOURCES HEADERS)
	surgsim_source_hierarchy("${SURGSIM_IDE_SOURCE_PREFIX}" ${SOURCES})
	surgsim_source_hierarchy("${SURGSIM_IDE_HEADER_PREFIX}" ${HEADERS})
endfunction()

## CMake support for unit test building and running during the build.

# options related to unit tests
#
<<<<<<< HEAD
option(SURGSIM_TESTS_BUILD "Include the unit tests in the build" ON)
option(SURGSIM_TESTS_RUN "Run the unit tests at the end of the build" ON)
if(NOT WIN32)
	option(SURGSIM_TESTS_RUN_WITH_VALGRIND
		"Run the unit tests using Valgrind's memcheck tool." OFF)
	option(SURGSIM_TESTS_RUN_WITH_VALGRIND_VERBOSE
		"When running the unit tests using Valgrind, add verbose info." OFF)
	mark_as_advanced(SURGSIM_TESTS_RUN_WITH_VALGRIND_VERBOSE)
	option(SURGSIM_TESTS_RUN_WITH_VALGRIND_LEAK_CHECK
		"When running the unit tests using Valgrind, also check for leaks." OFF)
	mark_as_advanced(SURGSIM_TESTS_RUN_WITH_VALGRIND_LEAK_CHECK)
endif(NOT WIN32)
option(SURGSIM_TESTS_ALL_IN_ONE
	"Build a single binary with all unit tests.  [Does not work yet!]" OFF)
mark_as_advanced(SURGSIM_TESTS_ALL_IN_ONE)  # hide it as long as it's broken
option(SURGSIM_EXAMPLES_BUILD "Include the examples in the build" ON)
=======
option(SURGSIM_YAMLCPP_BUILD "Include Yaml cpp in the build" ON)
>>>>>>> 7bbd3327

set(SURGSIM_COPY_WARNING_ONCE TRUE)

# Copy zero or more files to the location of a built target, after the
# target is built successfully, but only if the condition (which
# should be a add_custom_command "generator expression") evaluates to 1.
#
# Note the use of optional arguments:
#   surgsim_copy_to_target_directory_if(<condition> <target> [<file>...])
#
function(surgsim_copy_to_target_directory_if CONDITION TARGET)
	foreach(FILE ${ARGN})
		if(NOT "${FILE}" STREQUAL "")
			# After much experimentation (and cmake-gui crashes), I learned
			# that as of CMake 2.8.10, you can't have line breaks or
			# multiple tokens within the body of a $<{0,1}:...> generator
			# expression.  So to conditionalize the command "foo bar", you
			# can't do "$<COND:foo bar>"; you need "$<COND:foo> $<COND:bar>"...
			# And on top of that, we can't use VERBATIM or each of the
			# conditional tokens will become "" rather than being skipped
			# altogether.
			get_filename_component(FNAME "${FILE}" NAME)
			set(CMD_COPY copy_if_different "${FILE}" $<TARGET_FILE_DIR:${TARGET}>)
			set(CMD_SKIP echo "${TARGET}: Not copying ${FNAME} for $<CONFIGURATION>")
			# Build a list of properly conditionalized list elements.
			set(CONDITIONAL_COMMAND  ${CMAKE_COMMAND} -E)
			if(CMAKE_VERSION VERSION_LESS 2.8.10)
				if(SURGSIM_COPY_WARNING_ONCE)
					# Only show the message once *per directory*.
					set(SURGSIM_COPY_WARNING_ONCE FALSE)
					message("Will copy target libraries unconditionally.  Please consider upgrading to CMake 2.8.10 or later.")
				endif(SURGSIM_COPY_WARNING_ONCE)
				list(APPEND CONDITIONAL_COMMAND ${CMD_COPY})
			else()
				foreach(TOKEN ${CMD_COPY})
					list(APPEND CONDITIONAL_COMMAND $<${CONDITION}:${TOKEN}>)
				endforeach(TOKEN ${CMD_COPY})
				foreach(TOKEN ${CMD_SKIP})
					list(APPEND CONDITIONAL_COMMAND $<$<NOT:${CONDITION}>:${TOKEN}>)
				endforeach(TOKEN ${CMD_SKIP})
			endif()
			# Now use the conditional command we built.  (Can't use VERBATIM!)
			add_custom_command(TARGET ${TARGET} POST_BUILD
				COMMAND ${CONDITIONAL_COMMAND})
		endif(NOT "${FILE}" STREQUAL "")
	endforeach(FILE ${ARGN})
endfunction()

# Copy zero or more files to the location of a built target, after the
# target is built successfully.
#
# Note the use of optional arguments:
#   surgsim_copy_to_target_directory(<target> [<file>...])
#
macro(surgsim_copy_to_target_directory TARGET)
	surgsim_copy_to_target_directory_if(1 "${TARGET}" ${ARGN})
endmacro()

# Copy zero or more files to the location of a built *Debug* target,
# after the target is built successfully.
#
# Note the use of optional arguments:
#   surgsim_copy_to_target_directory_for_debug(<target> [<file>...])
#
macro(surgsim_copy_to_target_directory_for_debug TARGET)
	surgsim_copy_to_target_directory_if($<CONFIG:Debug> "${TARGET}" ${ARGN})
endmacro()

# Copy zero or more files to the location of a built *non-Debug*
# target, after the target is built successfully.
#
# Note the use of optional arguments:
#   surgsim_copy_to_target_directory_for_release(<target> [<file>...])
#
macro(surgsim_copy_to_target_directory_for_release TARGET)
	surgsim_copy_to_target_directory_if($<NOT:$<CONFIG:Debug>>
		"${TARGET}" ${ARGN})
endmacro()

# Build the unit test executable.
# Uses UNIT_TEST_SOURCES, UNIT_TEST_HEADERS, LIBS, UNIT_TEST_SHARED_LIBS,
# UNIT_TEST_SHARED_RELEASE_LIBS and UNIT_TEST_SHARED_DEBUG_LIBS.
#
<<<<<<< HEAD
# You probably want to use surgsim_add_unit_tests(TESTNAME) intead.
#
macro(surgsim_unit_test_build_only TESTNAME)
	#Test framework include directory
	include_directories(${GMOCK_INCLUDE_DIR})
	if(SURGSIM_TESTS_ALL_IN_ONE)
		add_library(${TESTNAME} ${UNIT_TEST_SOURCES} ${UNIT_TEST_HEADERS})
		target_link_libraries(${TESTNAME} gmock ${LIBS})
		# NB: There's currently no way to pick up these libs and combine them.
		#     So this option does not currently do anything useful...
	else()
		add_executable(${TESTNAME} ${UNIT_TEST_SOURCES} ${UNIT_TEST_HEADERS})
		target_link_libraries(${TESTNAME} SurgSimTesting gmock ${LIBS})
		# copy all ${UNIT_TEST_SHARED..._LIBS} to the test executable directory:
		surgsim_copy_to_target_directory(${TESTNAME}
			${UNIT_TEST_SHARED_LIBS})
		surgsim_copy_to_target_directory_for_release(${TESTNAME}
			${UNIT_TEST_SHARED_RELEASE_LIBS})
		surgsim_copy_to_target_directory_for_debug(${TESTNAME}
			${UNIT_TEST_SHARED_DEBUG_LIBS})
	endif()
	surgsim_show_ide_folders("${UNIT_TEST_SOURCES}" "${UNIT_TEST_HEADERS}")
endmacro()

# Run the unit test executable (unless disabled or built all-in-one).
# Expects that the unit test build has already been set up via
#   surgsim_unit_test_build_only(TESTNAME).
# Uses the SURGSIM_TESTS_BUILD and SURGSIM_TESTS_ALL_IN_ONE options.
#
# You probably want to use surgsim_add_unit_tests(TESTNAME) intead.
#
macro(surgsim_unit_test_run_only TESTNAME)
	if(NOT SURGSIM_TESTS_ALL_IN_ONE)
		add_custom_command(TARGET ${TESTNAME} POST_BUILD
			COMMAND ${SURGSIM_TEST_RUN_PREFIX} $<TARGET_FILE:${TESTNAME}>
				${SURGSIM_TEST_RUN_SUFFIX}
			VERBATIM)
	endif()
endmacro()

# Build the unit test executable or library.
# The optional arguments can be used to turn off building and running
#   tests even when enabled by the corresponding global options.  (If
#   the options are off, they *do not* turn things back on!)
# Uses UNIT_TEST_SOURCES, UNIT_TEST_HEADERS and LIBS for this unit
#   test, as well as the SURGSIM_TESTS_BUILD and ..._RUN options.
#
# Note the use of optional arguments:
#   surgsim_add_unit_tests(<testname> [BUILD <boolean>] [RUN <boolean>])
#
=======
>>>>>>> 7bbd3327
macro(surgsim_add_unit_tests TESTNAME)
	add_executable(${TESTNAME} ${UNIT_TEST_SOURCES} ${UNIT_TEST_HEADERS})
	target_link_libraries(${TESTNAME} SurgSimTesting ${LIBS})
	add_test(NAME ${TESTNAME} COMMAND ${TESTNAME} "--gtest_output=xml")

	# copy all ${UNIT_TEST_SHARED..._LIBS} to the test executable directory:
	surgsim_copy_to_target_directory(${TESTNAME}
		${UNIT_TEST_SHARED_LIBS})
	surgsim_copy_to_target_directory_for_release(${TESTNAME}
		${UNIT_TEST_SHARED_RELEASE_LIBS})
	surgsim_copy_to_target_directory_for_debug(${TESTNAME}
		${UNIT_TEST_SHARED_DEBUG_LIBS})
	surgsim_show_ide_folders("${UNIT_TEST_SOURCES}" "${UNIT_TEST_HEADERS}")
endmacro()

# Do all the work to add a library to the system
# Works with the install system and detects whether the library is 
# header only or has source files, for header only the headers are copied into
# the appropriate directory. 
# Note that when calling this the parameters  should be quoted to separate lists
function(surgsim_add_library LIBRARY_NAME SOURCE_FILES HEADER_FILES HEADER_DIRECTORY)
	if (SOURCE_FILES)
		add_library(${LIBRARY_NAME} ${SOURCE_FILES} ${HEADER_FILES})

		set_target_properties(${LIBRARY_NAME} PROPERTIES PUBLIC_HEADER "${HEADER_FILES}")
		install(TARGETS ${LIBRARY_NAME}
			EXPORT ${PROJECT_NAME}Targets
			RUNTIME DESTINATION "${INSTALL_BIN_DIR}"
			LIBRARY DESTINATION "${INSTALL_LIB_DIR}"
			ARCHIVE DESTINATION "${INSTALL_LIB_DIR}"
			PUBLIC_HEADER DESTINATION ${INSTALL_INCLUDE_DIR}/${HEADER_DIRECTORY})
			
		set(EXPORT_TARGETS ${LIBRARY_NAME} ${EXPORT_TARGETS} CACHE INTERNAL "export targets")
		surgsim_show_ide_folders("${SOURCE_FILES}" "${HEADER_FILES}")
	else()
		install(FILES ${HEADER_FILES} DESTINATION ${INSTALL_INCLUDE_DIR}/${HEADER_DIRECTORY})
		surgsim_show_ide_folders("" "${HEADER_FILES}")
	endif()
endfunction()


## CMake support for running Google's cpplint over the C++ source.

# Should we bother with cpplint at all?
option(SURGSIM_CPPLINT "Include cpplint in the build" ON)

# Running cpplint requires Python
if(SURGSIM_CPPLINT)
	find_package(PythonInterp)
	if(NOT PYTHON_EXECUTABLE)
		set(SURGSIM_CPPLINT OFF)
	endif(NOT PYTHON_EXECUTABLE)
endif(SURGSIM_CPPLINT)

# Extra flags to pass to run-lint
set(RUNLINT_DEFAULT_EXTRA_FLAGS)
if(MSVC)
	set(RUNLINT_DEFAULT_EXTRA_FLAGS --vs)
endif()

set(SURGSIM_RUNLINT_EXTRA_FLAGS
	${RUNLINT_DEFAULT_EXTRA_FLAGS}
	CACHE STRING "Extra flags to pass to run-lint."
)
mark_as_advanced(SURGSIM_RUNLINT_EXTRA_FLAGS)

# Default filter settings for cpplint
set(CPPLINT_DEFAULT_FILTER_LIST
	# our coding standards differ from Google's when it comes to whitespace:
	-whitespace/tab -whitespace/braces -whitespace/line_length
	-whitespace/ending_newline
	# these flag some useful stuff, but also currently produce a lot of noise:
	-whitespace/operators -whitespace/newline -whitespace/blank_line
	-whitespace/comma -whitespace/parens -whitespace/comments
	# this is just broken if a comment is preceded by a tab and ends in ":":
	-whitespace/labels
	# our preferred include guard format differs from Google's:
	-build/header_guard
	# potentially useful, but generates a lot of noise:
	-build/include_what_you_use
	# potentially useful, but generates some crazy false positives
	# (it claims <unordered_map> is a C header!?):
	-build/include_order
	# things disallowed by Google's coding standards, but not ours:
	-runtime/rtti -readability/streams
)
string(REPLACE ";" "," CPPLINT_DEFAULT_FILTERS
	"--filter=${CPPLINT_DEFAULT_FILTER_LIST}")

set(SURGSIM_CPPLINT_FILTERS
	"${CPPLINT_DEFAULT_FILTERS}"
	CACHE STRING "Filter settings to pass to cpplint via run-cpplint."
)
mark_as_advanced(SURGSIM_CPPLINT_FILTERS)


# Run cpplint (from Google's coding standards project) on specified files.
#
# Note the use of optional arguments:
#   surgsim_run_cpplint(<testname> [<file|arg>...])
#
macro(surgsim_run_cpplint TARGET)
	if(SURGSIM_CPPLINT AND PYTHON_EXECUTABLE)
		add_custom_target("${TARGET}"
			${PYTHON_EXECUTABLE}
				${SURGSIM_TOOLS_DIR}/run-lint.py
					--cpplint-script
						${SURGSIM_THIRD_PARTY_DIR}/google-style-lint/cpplint.py
					${SURGSIM_CPPLINT_FILTERS} ${SURGSIM_RUNLINT_EXTRA_FLAGS} ${ARGN}
			WORKING_DIRECTORY ${CMAKE_CURRENT_SOURCE_DIR}
			COMMENT "Checking C++ sources with cpplint" VERBATIM)
	endif(SURGSIM_CPPLINT AND PYTHON_EXECUTABLE)
endmacro()

# Run cpplint (from Google's coding standards project) on the source
# files in the current directory and all of its subdirectories.
macro(surgsim_cpplint_this_tree TARGET)
	if(SURGSIM_CPPLINT AND PYTHON_EXECUTABLE)
		surgsim_run_cpplint("${TARGET}" "--traverse" "${CMAKE_CURRENT_SOURCE_DIR}")
	endif(SURGSIM_CPPLINT AND PYTHON_EXECUTABLE)
endmacro()
<|MERGE_RESOLUTION|>--- conflicted
+++ resolved
@@ -53,31 +53,6 @@
 	surgsim_source_hierarchy("${SURGSIM_IDE_SOURCE_PREFIX}" ${SOURCES})
 	surgsim_source_hierarchy("${SURGSIM_IDE_HEADER_PREFIX}" ${HEADERS})
 endfunction()
-
-## CMake support for unit test building and running during the build.
-
-# options related to unit tests
-#
-<<<<<<< HEAD
-option(SURGSIM_TESTS_BUILD "Include the unit tests in the build" ON)
-option(SURGSIM_TESTS_RUN "Run the unit tests at the end of the build" ON)
-if(NOT WIN32)
-	option(SURGSIM_TESTS_RUN_WITH_VALGRIND
-		"Run the unit tests using Valgrind's memcheck tool." OFF)
-	option(SURGSIM_TESTS_RUN_WITH_VALGRIND_VERBOSE
-		"When running the unit tests using Valgrind, add verbose info." OFF)
-	mark_as_advanced(SURGSIM_TESTS_RUN_WITH_VALGRIND_VERBOSE)
-	option(SURGSIM_TESTS_RUN_WITH_VALGRIND_LEAK_CHECK
-		"When running the unit tests using Valgrind, also check for leaks." OFF)
-	mark_as_advanced(SURGSIM_TESTS_RUN_WITH_VALGRIND_LEAK_CHECK)
-endif(NOT WIN32)
-option(SURGSIM_TESTS_ALL_IN_ONE
-	"Build a single binary with all unit tests.  [Does not work yet!]" OFF)
-mark_as_advanced(SURGSIM_TESTS_ALL_IN_ONE)  # hide it as long as it's broken
-option(SURGSIM_EXAMPLES_BUILD "Include the examples in the build" ON)
-=======
-option(SURGSIM_YAMLCPP_BUILD "Include Yaml cpp in the build" ON)
->>>>>>> 7bbd3327
 
 set(SURGSIM_COPY_WARNING_ONCE TRUE)
 
@@ -161,62 +136,9 @@
 # Uses UNIT_TEST_SOURCES, UNIT_TEST_HEADERS, LIBS, UNIT_TEST_SHARED_LIBS,
 # UNIT_TEST_SHARED_RELEASE_LIBS and UNIT_TEST_SHARED_DEBUG_LIBS.
 #
-<<<<<<< HEAD
-# You probably want to use surgsim_add_unit_tests(TESTNAME) intead.
-#
-macro(surgsim_unit_test_build_only TESTNAME)
-	#Test framework include directory
-	include_directories(${GMOCK_INCLUDE_DIR})
-	if(SURGSIM_TESTS_ALL_IN_ONE)
-		add_library(${TESTNAME} ${UNIT_TEST_SOURCES} ${UNIT_TEST_HEADERS})
-		target_link_libraries(${TESTNAME} gmock ${LIBS})
-		# NB: There's currently no way to pick up these libs and combine them.
-		#     So this option does not currently do anything useful...
-	else()
-		add_executable(${TESTNAME} ${UNIT_TEST_SOURCES} ${UNIT_TEST_HEADERS})
-		target_link_libraries(${TESTNAME} SurgSimTesting gmock ${LIBS})
-		# copy all ${UNIT_TEST_SHARED..._LIBS} to the test executable directory:
-		surgsim_copy_to_target_directory(${TESTNAME}
-			${UNIT_TEST_SHARED_LIBS})
-		surgsim_copy_to_target_directory_for_release(${TESTNAME}
-			${UNIT_TEST_SHARED_RELEASE_LIBS})
-		surgsim_copy_to_target_directory_for_debug(${TESTNAME}
-			${UNIT_TEST_SHARED_DEBUG_LIBS})
-	endif()
-	surgsim_show_ide_folders("${UNIT_TEST_SOURCES}" "${UNIT_TEST_HEADERS}")
-endmacro()
-
-# Run the unit test executable (unless disabled or built all-in-one).
-# Expects that the unit test build has already been set up via
-#   surgsim_unit_test_build_only(TESTNAME).
-# Uses the SURGSIM_TESTS_BUILD and SURGSIM_TESTS_ALL_IN_ONE options.
-#
-# You probably want to use surgsim_add_unit_tests(TESTNAME) intead.
-#
-macro(surgsim_unit_test_run_only TESTNAME)
-	if(NOT SURGSIM_TESTS_ALL_IN_ONE)
-		add_custom_command(TARGET ${TESTNAME} POST_BUILD
-			COMMAND ${SURGSIM_TEST_RUN_PREFIX} $<TARGET_FILE:${TESTNAME}>
-				${SURGSIM_TEST_RUN_SUFFIX}
-			VERBATIM)
-	endif()
-endmacro()
-
-# Build the unit test executable or library.
-# The optional arguments can be used to turn off building and running
-#   tests even when enabled by the corresponding global options.  (If
-#   the options are off, they *do not* turn things back on!)
-# Uses UNIT_TEST_SOURCES, UNIT_TEST_HEADERS and LIBS for this unit
-#   test, as well as the SURGSIM_TESTS_BUILD and ..._RUN options.
-#
-# Note the use of optional arguments:
-#   surgsim_add_unit_tests(<testname> [BUILD <boolean>] [RUN <boolean>])
-#
-=======
->>>>>>> 7bbd3327
 macro(surgsim_add_unit_tests TESTNAME)
 	add_executable(${TESTNAME} ${UNIT_TEST_SOURCES} ${UNIT_TEST_HEADERS})
-	target_link_libraries(${TESTNAME} SurgSimTesting ${LIBS})
+	target_link_libraries(${TESTNAME} SurgSimTesting gmock ${LIBS})
 	add_test(NAME ${TESTNAME} COMMAND ${TESTNAME} "--gtest_output=xml")
 
 	# copy all ${UNIT_TEST_SHARED..._LIBS} to the test executable directory:
