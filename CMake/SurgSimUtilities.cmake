--- conflicted
+++ resolved
@@ -37,12 +37,6 @@
 
 set(SURGSIM_COPY_WARNING_ONCE TRUE)
 set(SURGSIM_TEST_RUN_PREFIX)
-<<<<<<< HEAD
-if(NOT WIN32)
-	if(SURGSIM_TESTS_RUN_WITH_VALGRIND)
-		set(SURGSIM_TEST_RUN_PREFIX valgrind --tool=memcheck --error-exitcode=1
-			--fullpath-after=)
-=======
 set(SURGSIM_TEST_RUN_SUFFIX)
 if(NOT WIN32)
 	if(SURGSIM_TESTS_RUN_WITH_VALGRIND)
@@ -53,7 +47,6 @@
 		# It's needed because by default tests use clone(), which doesn't
 		# play well with valgrind; fork() is supposed to work better.
 		set(SURGSIM_TEST_RUN_SUFFIX --gtest_death_test_use_fork)
->>>>>>> 42f486ab
 		if(SURGSIM_TESTS_RUN_WITH_VALGRIND_VERBOSE)
 			set(SURGSIM_TEST_RUN_PREFIX ${SURGSIM_TEST_RUN_PREFIX} -v)
 		endif(SURGSIM_TESTS_RUN_WITH_VALGRIND_VERBOSE)
@@ -180,10 +173,7 @@
 	if(NOT SURGSIM_TESTS_ALL_IN_ONE)
 		add_custom_command(TARGET ${TESTNAME} POST_BUILD
 			COMMAND ${SURGSIM_TEST_RUN_PREFIX} $<TARGET_FILE:${TESTNAME}>
-<<<<<<< HEAD
-=======
 				${SURGSIM_TEST_RUN_SUFFIX}
->>>>>>> 42f486ab
 			VERBATIM)
 	endif()
 endmacro()
