--- conflicted
+++ resolved
@@ -267,12 +267,7 @@
 	std::shared_ptr<SurgSim::Framework::Scene> scene = runtime->getScene();
 	scene->addSceneElement(createBox("box", toolDeviceName));
 	scene->addSceneElement(createPlane("plane",
-<<<<<<< HEAD
-									   SurgSim::Math::makeRigidTransform(SurgSim::Math::Quaterniond::Identity(),
-									   Vector3d(0.0, -1.0, 0.0))));
-=======
 				SurgSim::Math::makeRigidTransform(SurgSim::Math::Quaterniond::Identity(), Vector3d(0.0, -1.0, 0.0))));
->>>>>>> 8c6027ac
 	scene->addSceneElement(createView("view", 0, 0, 1023, 768));
 
 	graphicsManager->getDefaultCamera()->setInitialPose(
